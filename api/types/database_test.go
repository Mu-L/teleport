/*
Copyright 2021 Gravitational, Inc.

Licensed under the Apache License, Version 2.0 (the "License");
you may not use this file except in compliance with the License.
You may obtain a copy of the License at

    http://www.apache.org/licenses/LICENSE-2.0

Unless required by applicable law or agreed to in writing, software
distributed under the License is distributed on an "AS IS" BASIS,
WITHOUT WARRANTIES OR CONDITIONS OF ANY KIND, either express or implied.
See the License for the specific language governing permissions and
limitations under the License.
*/

package types

import (
	"testing"

	"github.com/stretchr/testify/require"
)

// TestDatabaseRDSEndpoint verifies AWS info is correctly populated
// based on the RDS endpoint.
func TestDatabaseRDSEndpoint(t *testing.T) {
	database, err := NewDatabaseV3(Metadata{
		Name: "rds",
	}, DatabaseSpecV3{
		Protocol: "postgres",
		URI:      "aurora-instance-1.abcdefghijklmnop.us-west-1.rds.amazonaws.com:5432",
	})
	require.NoError(t, err)
	require.Equal(t, AWS{
		Region: "us-west-1",
		RDS: RDS{
			InstanceID: "aurora-instance-1",
		},
	}, database.GetAWS())
}

// TestDatabaseRDSProxyEndpoint verifies AWS info is correctly populated based
// on the RDS Proxy endpoint.
func TestDatabaseRDSProxyEndpoint(t *testing.T) {
	database, err := NewDatabaseV3(Metadata{
		Name: "rdsproxy",
	}, DatabaseSpecV3{
		Protocol: "postgres",
		URI:      "my-proxy.proxy-abcdefghijklmnop.us-west-1.rds.amazonaws.com:5432",
	})
	require.NoError(t, err)
	require.Equal(t, AWS{
		Region: "us-west-1",
		RDSProxy: RDSProxy{
			Name: "my-proxy",
		},
	}, database.GetAWS())
}

// TestDatabaseRedshiftEndpoint verifies AWS info is correctly populated
// based on the Redshift endpoint.
func TestDatabaseRedshiftEndpoint(t *testing.T) {
	database, err := NewDatabaseV3(Metadata{
		Name: "redshift",
	}, DatabaseSpecV3{
		Protocol: "postgres",
		URI:      "redshift-cluster-1.abcdefghijklmnop.us-east-1.redshift.amazonaws.com:5438",
	})
	require.NoError(t, err)
	require.Equal(t, AWS{
		Region: "us-east-1",
		Redshift: Redshift{
			ClusterID: "redshift-cluster-1",
		},
	}, database.GetAWS())
}

// TestDatabaseStatus verifies database resource status field usage.
func TestDatabaseStatus(t *testing.T) {
	database, err := NewDatabaseV3(Metadata{
		Name: "test",
	}, DatabaseSpecV3{
		Protocol: "postgres",
		URI:      "localhost:5432",
	})
	require.NoError(t, err)

	caCert := "test"
	database.SetStatusCA(caCert)
	require.Equal(t, caCert, database.GetCA())

	awsMeta := AWS{AccountID: "account-id"}
	database.SetStatusAWS(awsMeta)
	require.Equal(t, awsMeta, database.GetAWS())
}

func TestDatabaseElastiCacheEndpoint(t *testing.T) {
	t.Run("valid URI", func(t *testing.T) {
		database, err := NewDatabaseV3(Metadata{
			Name: "elasticache",
		}, DatabaseSpecV3{
			Protocol: "redis",
			URI:      "clustercfg.my-redis-cluster.xxxxxx.cac1.cache.amazonaws.com:6379",
		})

		require.NoError(t, err)
		require.Equal(t, AWS{
			Region: "ca-central-1",
			ElastiCache: ElastiCache{
				ReplicationGroupID:       "my-redis-cluster",
				TransitEncryptionEnabled: true,
				EndpointType:             "configuration",
			},
		}, database.GetAWS())
		require.True(t, database.IsElastiCache())
		require.True(t, database.IsAWSHosted())
		require.True(t, database.IsCloudHosted())
	})

	t.Run("invalid URI", func(t *testing.T) {
		database, err := NewDatabaseV3(Metadata{
			Name: "elasticache",
		}, DatabaseSpecV3{
			Protocol: "redis",
			URI:      "some.endpoint.cache.amazonaws.com:6379",
			AWS: AWS{
				Region: "us-east-5",
				ElastiCache: ElastiCache{
					ReplicationGroupID: "some-id",
				},
			},
		})

		// A warning is logged, no error is returned, and AWS metadata is not
		// updated.
		require.NoError(t, err)
		require.Equal(t, AWS{
			Region: "us-east-5",
			ElastiCache: ElastiCache{
				ReplicationGroupID: "some-id",
			},
		}, database.GetAWS())
	})
}

func TestDatabaseMemoryDBEndpoint(t *testing.T) {
	t.Run("valid URI", func(t *testing.T) {
		database, err := NewDatabaseV3(Metadata{
			Name: "memorydb",
		}, DatabaseSpecV3{
			Protocol: "redis",
			URI:      "clustercfg.my-memorydb.xxxxxx.memorydb.us-east-1.amazonaws.com:6379",
		})

		require.NoError(t, err)
		require.Equal(t, AWS{
			Region: "us-east-1",
			MemoryDB: MemoryDB{
				ClusterName:  "my-memorydb",
				TLSEnabled:   true,
				EndpointType: "cluster",
			},
		}, database.GetAWS())
		require.True(t, database.IsMemoryDB())
		require.True(t, database.IsAWSHosted())
		require.True(t, database.IsCloudHosted())
	})

	t.Run("invalid URI", func(t *testing.T) {
		database, err := NewDatabaseV3(Metadata{
			Name: "memorydb",
		}, DatabaseSpecV3{
			Protocol: "redis",
			URI:      "some.endpoint.memorydb.amazonaws.com:6379",
			AWS: AWS{
				Region: "us-east-5",
				MemoryDB: MemoryDB{
					ClusterName: "clustername",
				},
			},
		})

		// A warning is logged, no error is returned, and AWS metadata is not
		// updated.
		require.NoError(t, err)
		require.Equal(t, AWS{
			Region: "us-east-5",
			MemoryDB: MemoryDB{
				ClusterName: "clustername",
			},
		}, database.GetAWS())
	})
}

func TestDatabaseAzureEndpoints(t *testing.T) {
	t.Parallel()

	tests := []struct {
		name        string
		spec        DatabaseSpecV3
		expectError bool
		expectAzure Azure
	}{
		{
			name: "valid MySQL",
			spec: DatabaseSpecV3{
				Protocol: "mysql",
				URI:      "example-mysql.mysql.database.azure.com:3306",
			},
			expectAzure: Azure{
				Name: "example-mysql",
			},
		},
		{
			name: "valid PostgresSQL",
			spec: DatabaseSpecV3{
				Protocol: "postgres",
				URI:      "example-postgres.postgres.database.azure.com:5432",
			},
			expectAzure: Azure{
				Name: "example-postgres",
			},
		},
		{
			name: "invalid database endpoint",
			spec: DatabaseSpecV3{
				Protocol: "postgres",
				URI:      "invalid.database.azure.com:5432",
			},
			expectError: true,
		},
		{
			name: "valid Redis",
			spec: DatabaseSpecV3{
				Protocol: "redis",
				URI:      "example-redis.redis.cache.windows.net:6380",
				Azure: Azure{
					ResourceID: "/subscriptions/sub-id/resourceGroups/group-name/providers/Microsoft.Cache/Redis/example-redis",
				},
			},
			expectAzure: Azure{
				Name:       "example-redis",
				ResourceID: "/subscriptions/sub-id/resourceGroups/group-name/providers/Microsoft.Cache/Redis/example-redis",
			},
		},
		{
			name: "valid Redis Enterprise",
			spec: DatabaseSpecV3{
				Protocol: "redis",
				URI:      "rediss://example-redis-enterprise.region.redisenterprise.cache.azure.net?mode=cluster",
				Azure: Azure{
					ResourceID: "/subscriptions/sub-id/resourceGroups/group-name/providers/Microsoft.Cache/redisEnterprise/example-redis-enterprise",
				},
			},
			expectAzure: Azure{
				Name:       "example-redis-enterprise",
				ResourceID: "/subscriptions/sub-id/resourceGroups/group-name/providers/Microsoft.Cache/redisEnterprise/example-redis-enterprise",
			},
		},
		{
			name: "invalid Redis (missing resource ID)",
			spec: DatabaseSpecV3{
				Protocol: "redis",
				URI:      "rediss://example-redis-enterprise.region.redisenterprise.cache.azure.net?mode=cluster",
			},
			expectError: true,
		},
		{
			name: "invalid Redis (unknown format)",
			spec: DatabaseSpecV3{
				Protocol: "redis",
				URI:      "rediss://bad-format.redisenterprise.cache.azure.net?mode=cluster",
				Azure: Azure{
					ResourceID: "/subscriptions/sub-id/resourceGroups/group-name/providers/Microsoft.Cache/redisEnterprise/bad-format",
				},
			},
			expectError: true,
		},
	}

	for _, test := range tests {
		t.Run(test.name, func(t *testing.T) {
			database, err := NewDatabaseV3(Metadata{
				Name: "test",
			}, test.spec)

			if test.expectError {
				require.Error(t, err)
			} else {
				require.NoError(t, err)
				require.Equal(t, test.expectAzure, database.GetAzure())
			}
		})
	}
}

func TestMySQLVersionValidation(t *testing.T) {
	t.Parallel()

	t.Run("correct config", func(t *testing.T) {
		database, err := NewDatabaseV3(Metadata{
			Name: "test",
		}, DatabaseSpecV3{
			Protocol: "mysql",
			URI:      "localhost:5432",
			MySQL: MySQLOptions{
				ServerVersion: "8.0.18",
			},
		})
		require.NoError(t, err)
		require.Equal(t, "8.0.18", database.GetMySQLServerVersion())
	})

	t.Run("incorrect config - wrong protocol", func(t *testing.T) {
		_, err := NewDatabaseV3(Metadata{
			Name: "test",
		}, DatabaseSpecV3{
			Protocol: "Postgres",
			URI:      "localhost:5432",
			MySQL: MySQLOptions{
				ServerVersion: "8.0.18",
			},
		})
		require.Error(t, err)
		require.Contains(t, err.Error(), "ServerVersion")
	})
}

func TestMySQLServerVersion(t *testing.T) {
	t.Parallel()

	database, err := NewDatabaseV3(Metadata{
		Name: "test",
	}, DatabaseSpecV3{
		Protocol: "mysql",
		URI:      "localhost:5432",
	})
	require.NoError(t, err)

	require.Equal(t, "", database.GetMySQLServerVersion())

	database.SetMySQLServerVersion("8.0.1")
	require.Equal(t, "8.0.1", database.GetMySQLServerVersion())
}

func TestCassandraAWSEndpoint(t *testing.T) {
	t.Parallel()

	t.Run("aws cassandra url from region", func(t *testing.T) {
		database, err := NewDatabaseV3(Metadata{
			Name: "test",
		}, DatabaseSpecV3{
			Protocol: "cassandra",
			AWS: AWS{
				Region:    "us-west-1",
				AccountID: "12345",
			},
		})
		require.NoError(t, err)
		require.Equal(t, "cassandra.us-west-1.amazonaws.com:9142", database.GetURI())
	})

	t.Run("aws cassandra custom uri", func(t *testing.T) {
		database, err := NewDatabaseV3(Metadata{
			Name: "test",
		}, DatabaseSpecV3{
			Protocol: "cassandra",
			URI:      "cassandra.us-west-1.amazonaws.com:9142",
			AWS: AWS{
				AccountID: "12345",
			},
		})
		require.NoError(t, err)
		require.Equal(t, "cassandra.us-west-1.amazonaws.com:9142", database.GetURI())
		require.Equal(t, "us-west-1", database.GetAWS().Region)
	})

	t.Run("aws cassandra custom fips uri", func(t *testing.T) {
		database, err := NewDatabaseV3(Metadata{
			Name: "test",
		}, DatabaseSpecV3{
			Protocol: "cassandra",
			URI:      "cassandra-fips.us-west-2.amazonaws.com:9142",
			AWS: AWS{
				AccountID: "12345",
			},
		})
		require.NoError(t, err)
		require.Equal(t, "cassandra-fips.us-west-2.amazonaws.com:9142", database.GetURI())
		require.Equal(t, "us-west-2", database.GetAWS().Region)
	})

	t.Run("aws cassandra missing AccountID", func(t *testing.T) {
		_, err := NewDatabaseV3(Metadata{
			Name: "test",
		}, DatabaseSpecV3{
			Protocol: "cassandra",
			URI:      "cassandra.us-west-1.amazonaws.com:9142",
			AWS: AWS{
				AccountID: "",
			},
		})
		require.Error(t, err)
	})
}

func TestDatabaseFromRedshiftServerlessEndpoint(t *testing.T) {
	t.Parallel()

	t.Run("workgroup", func(t *testing.T) {
		database, err := NewDatabaseV3(Metadata{
			Name: "test",
		}, DatabaseSpecV3{
			Protocol: "postgres",
			URI:      "my-workgroup.1234567890.us-east-1.redshift-serverless.amazonaws.com:5439",
		})
		require.NoError(t, err)
		require.Equal(t, AWS{
			AccountID: "1234567890",
			Region:    "us-east-1",
			RedshiftServerless: RedshiftServerless{
				WorkgroupName: "my-workgroup",
			},
		}, database.GetAWS())
	})

	t.Run("vpc endpoint", func(t *testing.T) {
		database, err := NewDatabaseV3(Metadata{
			Name: "test",
		}, DatabaseSpecV3{
			Protocol: "postgres",
			URI:      "my-vpc-endpoint-xxxyyyzzz.1234567890.us-east-1.redshift-serverless.amazonaws.com:5439",
			AWS: AWS{
				RedshiftServerless: RedshiftServerless{
					WorkgroupName: "my-workgroup",
				},
			},
		})
		require.NoError(t, err)
		require.Equal(t, AWS{
			AccountID: "1234567890",
			Region:    "us-east-1",
			RedshiftServerless: RedshiftServerless{
				WorkgroupName: "my-workgroup",
				EndpointName:  "my-vpc",
			},
		}, database.GetAWS())
	})
<<<<<<< HEAD

	t.Run("vpc endpoint mising workgroup name", func(t *testing.T) {
		_, err := NewDatabaseV3(Metadata{
			Name: "test",
		}, DatabaseSpecV3{
			Protocol: "postgres",
			URI:      "my-vpc-endpoint-xxxyyyzzz.1234567890.us-east-1.redshift-serverless.amazonaws.com:5439",
		})
		require.Error(t, err)
	})
=======
}

func TestDatabaseSelfHosted(t *testing.T) {
	t.Parallel()

	tests := []struct {
		name     string
		inputURI string
	}{
		{
			name:     "localhost",
			inputURI: "localhost:5432",
		},
		{
			name:     "ec2 hostname",
			inputURI: "ec2-11-22-33-44.us-east-2.compute.amazonaws.com:5432",
		},
	}

	for _, test := range tests {
		t.Run(test.name, func(t *testing.T) {
			database, err := NewDatabaseV3(Metadata{
				Name: "self-hosted-localhost",
			}, DatabaseSpecV3{
				Protocol: "postgres",
				URI:      test.inputURI,
			})
			require.NoError(t, err)
			require.Equal(t, DatabaseTypeSelfHosted, database.GetType())
			require.False(t, database.IsCloudHosted())
		})
	}
>>>>>>> 32408a0a
}<|MERGE_RESOLUTION|>--- conflicted
+++ resolved
@@ -447,18 +447,6 @@
 			},
 		}, database.GetAWS())
 	})
-<<<<<<< HEAD
-
-	t.Run("vpc endpoint mising workgroup name", func(t *testing.T) {
-		_, err := NewDatabaseV3(Metadata{
-			Name: "test",
-		}, DatabaseSpecV3{
-			Protocol: "postgres",
-			URI:      "my-vpc-endpoint-xxxyyyzzz.1234567890.us-east-1.redshift-serverless.amazonaws.com:5439",
-		})
-		require.Error(t, err)
-	})
-=======
 }
 
 func TestDatabaseSelfHosted(t *testing.T) {
@@ -491,5 +479,4 @@
 			require.False(t, database.IsCloudHosted())
 		})
 	}
->>>>>>> 32408a0a
 }