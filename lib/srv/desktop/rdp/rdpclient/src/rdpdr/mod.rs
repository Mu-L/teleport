// Copyright 2021 Gravitational, Inc
//
// Licensed under the Apache License, Version 2.0 (the "License");
// you may not use this file except in compliance with the License.
// You may obtain a copy of the License at
//
//      http://www.apache.org/licenses/LICENSE-2.0
//
// Unless required by applicable law or agreed to in writing, software
// distributed under the License is distributed on an "AS IS" BASIS,
// WITHOUT WARRANTIES OR CONDITIONS OF ANY KIND, either express or implied.
// See the License for the specific language governing permissions and
// limitations under the License.

mod consts;
mod flags;
mod scard;

use crate::errors::{
    invalid_data_error, not_implemented_error, rejected_by_server_error, try_error, NTSTATUS_OK,
    SPECIAL_NO_RESPONSE,
};
use crate::util;
use crate::vchan;
use crate::{
    FileSystemObject, FileType, Payload, SharedDirectoryAcknowledge, SharedDirectoryCreateRequest,
    SharedDirectoryCreateResponse, SharedDirectoryDeleteRequest, SharedDirectoryDeleteResponse,
    SharedDirectoryInfoRequest, SharedDirectoryInfoResponse, TdpErrCode,
};

use byteorder::{LittleEndian, ReadBytesExt, WriteBytesExt};
use consts::{
    CapabilityType, Component, DeviceType, FsInformationClassLevel, MajorFunction, MinorFunction,
    PacketId, DRIVE_CAPABILITY_VERSION_02, GENERAL_CAPABILITY_VERSION_02, NTSTATUS,
    SCARD_DEVICE_ID, SMARTCARD_CAPABILITY_VERSION_01, VERSION_MAJOR, VERSION_MINOR,
};
use num_traits::{FromPrimitive, ToPrimitive};
use rdp::core::mcs;
use rdp::core::tpkt;
use rdp::model::data::Message;
use rdp::model::error::Error as RdpError;
use rdp::model::error::*;
use std::collections::HashMap;
use std::convert::{TryFrom, TryInto};
use std::io::{Read, Write};

pub use consts::CHANNEL_NAME;

/// Client implements a device redirection (RDPDR) client, as defined in
/// https://winprotocoldoc.blob.core.windows.net/productionwindowsarchives/MS-RDPEFS/%5bMS-RDPEFS%5d.pdf
///
/// This client only supports a single smartcard device.
pub struct Client {
    vchan: vchan::Client,
    scard: scard::Client,

    allow_directory_sharing: bool,
    active_device_ids: Vec<u32>,
    /// FileId-indexed cache of FileCacheObjects.
    /// See the documentation of FileCacheObject
    /// for more detail on how this is used.
    file_cache: HashMap<u32, FileCacheObject>,
    next_file_id: u32, // used to generate file id's

    // Functions for sending tdp messages to the browser client.
    tdp_sd_acknowledge: SharedDirectoryAcknowledgeSender,
    tdp_sd_info_request: SharedDirectoryInfoRequestSender,
    tdp_sd_create_request: SharedDirectoryCreateRequestSender,
    tdp_sd_delete_request: SharedDirectoryDeleteRequestSender,

    // CompletionId-indexed maps of handlers for tdp messages coming from the browser client.
    pending_sd_info_resp_handlers: HashMap<u32, SharedDirectoryInfoResponseHandler>,
    pending_sd_create_resp_handlers: HashMap<u32, SharedDirectoryCreateResponseHandler>,
    pending_sd_delete_resp_handlers: HashMap<u32, SharedDirectoryDeleteResponseHandler>,
}

pub struct Config {
    pub cert_der: Vec<u8>,
    pub key_der: Vec<u8>,
    pub pin: String,
    pub allow_directory_sharing: bool,

    pub tdp_sd_acknowledge: SharedDirectoryAcknowledgeSender,
    pub tdp_sd_info_request: SharedDirectoryInfoRequestSender,
    pub tdp_sd_create_request: SharedDirectoryCreateRequestSender,
    pub tdp_sd_delete_request: SharedDirectoryDeleteRequestSender,
}

impl Client {
    pub fn new(cfg: Config) -> Self {
        if cfg.allow_directory_sharing {
            debug!("creating rdpdr client with directory sharing enabled")
        } else {
            debug!("creating rdpdr client with directory sharing disabled")
        }
        Client {
            vchan: vchan::Client::new(),
            scard: scard::Client::new(cfg.cert_der, cfg.key_der, cfg.pin),

            allow_directory_sharing: cfg.allow_directory_sharing,
            active_device_ids: vec![],
            file_cache: HashMap::new(),
            next_file_id: 0,

            tdp_sd_acknowledge: cfg.tdp_sd_acknowledge,
            tdp_sd_info_request: cfg.tdp_sd_info_request,
            tdp_sd_create_request: cfg.tdp_sd_create_request,
            tdp_sd_delete_request: cfg.tdp_sd_delete_request,

            pending_sd_info_resp_handlers: HashMap::new(),
            pending_sd_create_resp_handlers: HashMap::new(),
            pending_sd_delete_resp_handlers: HashMap::new(),
        }
    }
    /// Reads raw RDP messages sent on the rdpdr virtual channel and replies as necessary.
    pub fn read_and_reply<S: Read + Write>(
        &mut self,
        payload: tpkt::Payload,
        mcs: &mut mcs::Client<S>,
    ) -> RdpResult<()> {
        if let Some(mut payload) = self.vchan.read(payload)? {
            let header = SharedHeader::decode(&mut payload)?;
            if let Component::RDPDR_CTYP_PRN = header.component {
                warn!("got {:?} RDPDR header from RDP server, ignoring because we're not redirecting any printers", header);
                return Ok(());
            }
            let responses = match header.packet_id {
                PacketId::PAKID_CORE_SERVER_ANNOUNCE => {
                    self.handle_server_announce(&mut payload)?
                }
                PacketId::PAKID_CORE_SERVER_CAPABILITY => {
                    self.handle_server_capability(&mut payload)?
                }
                PacketId::PAKID_CORE_CLIENTID_CONFIRM => {
                    self.handle_client_id_confirm(&mut payload)?
                }
                PacketId::PAKID_CORE_DEVICE_REPLY => self.handle_device_reply(&mut payload)?,
                // Device IO request is where communication with the smartcard and shared drive actually happens.
                // Everything up to this point was negotiation (and smartcard device registration).
                PacketId::PAKID_CORE_DEVICE_IOREQUEST => {
                    self.handle_device_io_request(&mut payload)?
                }
                _ => {
                    // We don't implement the full set of messages.
                    error!(
                        "RDPDR packets {:?} are not implemented yet, ignoring",
                        header.packet_id
                    );
                    vec![]
                }
            };

            let chan = &CHANNEL_NAME.to_string();
            for resp in responses {
                mcs.write(chan, resp)?;
            }
        }
        Ok(())
    }

    fn handle_server_announce(&self, payload: &mut Payload) -> RdpResult<Vec<Vec<u8>>> {
        let req = ServerAnnounceRequest::decode(payload)?;
        debug!("received RDP {:?}", req);

        let resp = ClientAnnounceReply::new(req);
        debug!("sending RDP {:?}", resp);
        let resp =
            self.add_headers_and_chunkify(PacketId::PAKID_CORE_CLIENTID_CONFIRM, resp.encode()?)?;

        Ok(resp)
    }

    fn handle_server_capability(&self, payload: &mut Payload) -> RdpResult<Vec<Vec<u8>>> {
        let req = ServerCoreCapabilityRequest::decode(payload)?;
        debug!("received RDP {:?}", req);

        let resp =
            ClientCoreCapabilityResponse::new_response(self.allow_directory_sharing).encode()?;
        debug!("sending RDP {:?}", resp);
        let resp = self.add_headers_and_chunkify(PacketId::PAKID_CORE_CLIENT_CAPABILITY, resp)?;
        Ok(resp)
    }

    fn handle_client_id_confirm(&mut self, payload: &mut Payload) -> RdpResult<Vec<Vec<u8>>> {
        let req = ServerClientIdConfirm::decode(payload)?;
        debug!("received RDP {:?}", req);

        // The smartcard initialization sequence that contains this message happens once at session startup,
        // and once when login succeeds. We only need to announce the smartcard once.
        let resp = if !self.active_device_ids.contains(&SCARD_DEVICE_ID) {
            self.push_active_device_id(SCARD_DEVICE_ID)?;
            let resp = ClientDeviceListAnnounceRequest::new_smartcard(SCARD_DEVICE_ID);
            debug!("sending RDP {:?}", resp);
            self.add_headers_and_chunkify(PacketId::PAKID_CORE_DEVICELIST_ANNOUNCE, resp.encode()?)?
        } else {
            let resp = ClientDeviceListAnnounceRequest::new_empty();
            debug!("sending RDP {:?}", resp);
            self.add_headers_and_chunkify(PacketId::PAKID_CORE_DEVICELIST_ANNOUNCE, resp.encode()?)?
        };
        Ok(resp)
    }

    fn handle_device_reply(&self, payload: &mut Payload) -> RdpResult<Vec<Vec<u8>>> {
        let req = ServerDeviceAnnounceResponse::decode(payload)?;
        debug!("received RDP: {:?}", req);

        if self.active_device_ids.contains(&req.device_id) {
            if req.device_id != self.get_scard_device_id()? {
                // This was for a directory we're sharing over TDP
                let mut err_code = TdpErrCode::Nil;
                if req.result_code != NTSTATUS_OK {
                    err_code = TdpErrCode::Failed;
                    debug!("ServerDeviceAnnounceResponse for smartcard redirection failed with result code NTSTATUS({})", &req.result_code);
                } else {
                    debug!("ServerDeviceAnnounceResponse for shared directory succeeded")
                }

                (self.tdp_sd_acknowledge)(SharedDirectoryAcknowledge {
                    err_code,
                    directory_id: req.device_id,
                })?;
            } else {
                // This was for the smart card
                if req.result_code != NTSTATUS_OK {
                    // End the session, we cannot continue without
                    // the smart card being redirected.
                    return Err(rejected_by_server_error(&format!(
                        "ServerDeviceAnnounceResponse for smartcard redirection failed with result code NTSTATUS({})",
                        &req.result_code
                    )));
                }
                debug!("ServerDeviceAnnounceResponse for smartcard redirection succeeded");
            }
        } else {
            return Err(invalid_data_error(&format!(
                "got ServerDeviceAnnounceResponse for unknown device_id {}",
                &req.device_id
            )));
        }
        Ok(vec![])
    }

    fn handle_device_io_request(&mut self, payload: &mut Payload) -> RdpResult<Vec<Vec<u8>>> {
        let device_io_request = DeviceIoRequest::decode(payload)?;
        let major_function = device_io_request.major_function.clone();

        // Smartcard control only uses IRP_MJ_DEVICE_CONTROL; directory control uses IRP_MJ_DEVICE_CONTROL along with
        // all the other MajorFunctions supported by this Client. Therefore if we receive any major function when drive
        // redirection is not allowed, something has gone wrong. In such a case, we return an error as a security measure
        // to ensure directories are never shared when RBAC doesn't permit it.
        if major_function != MajorFunction::IRP_MJ_DEVICE_CONTROL && !self.allow_directory_sharing {
            return Err(Error::TryError(
                "received a drive redirection major function when drive redirection was not allowed"
                    .to_string(),
            ));
        }

        match major_function {
            MajorFunction::IRP_MJ_DEVICE_CONTROL => {
                self.process_irp_device_control(device_io_request, payload)
            }
            MajorFunction::IRP_MJ_CREATE => self.process_irp_create(device_io_request, payload),
            MajorFunction::IRP_MJ_QUERY_INFORMATION => {
                self.process_irp_query_information(device_io_request, payload)
            }
            MajorFunction::IRP_MJ_CLOSE => self.process_irp_close(device_io_request),
            _ => Err(invalid_data_error(&format!(
                // TODO(isaiah): send back a not implemented response(?)
                "got unsupported major_function in DeviceIoRequest: {:?}",
                &major_function
            ))),
        }
    }

    fn process_irp_device_control(
        &mut self,
        device_io_request: DeviceIoRequest,
        payload: &mut Payload,
    ) -> RdpResult<Vec<Vec<u8>>> {
        let ioctl = DeviceControlRequest::decode(device_io_request, payload)?;
        let is_smart_card_op = ioctl.header.device_id == self.get_scard_device_id()?;
        debug!("received RDP: {:?}", ioctl);

        // IRP_MJ_DEVICE_CONTROL is the one major function used by both the smartcard controller (always enabled)
        // and shared directory controller (potentially disabled by RBAC). Here we check that directory sharing
        // is enabled here before proceeding with any shared directory controls as an additional security measure.
        if !is_smart_card_op && !self.allow_directory_sharing {
            return Err(Error::TryError("received a drive redirection major function when drive redirection was not allowed".to_string()));
        }
        let resp = if is_smart_card_op {
            // Smart card control
            let (code, res) = self.scard.ioctl(ioctl.io_control_code, payload)?;
            if code == SPECIAL_NO_RESPONSE {
                return Ok(vec![]);
            }
            DeviceControlResponse::new(&ioctl, code, res)
        } else {
            // Drive redirection, mimic FreeRDP's "no-op"
            // https://github.com/FreeRDP/FreeRDP/blob/511444a65e7aa2f537c5e531fa68157a50c1bd4d/channels/drive/client/drive_main.c#L677-L684
            DeviceControlResponse::new(&ioctl, NTSTATUS::STATUS_SUCCESS.to_u32().unwrap(), vec![])
        };
        debug!("sending RDP: {:?}", resp);
        let resp = self
            .add_headers_and_chunkify(PacketId::PAKID_CORE_DEVICE_IOCOMPLETION, resp.encode()?)?;
        Ok(resp)
    }

    fn process_irp_create(
        &mut self,
        device_io_request: DeviceIoRequest,
        payload: &mut Payload,
    ) -> RdpResult<Vec<Vec<u8>>> {
        // https://github.com/FreeRDP/FreeRDP/blob/511444a65e7aa2f537c5e531fa68157a50c1bd4d/channels/drive/client/drive_file.c#L207
        let rdp_req = ServerCreateDriveRequest::decode(device_io_request, payload)?;
        debug!("received RDP: {:?}", rdp_req);

        // Send a TDP Shared Directory Info Request
        // https://github.com/FreeRDP/FreeRDP/blob/511444a65e7aa2f537c5e531fa68157a50c1bd4d/channels/drive/client/drive_file.c#L210
        let tdp_req = SharedDirectoryInfoRequest::from(rdp_req.clone());
        debug!("sending TDP: {:?}", tdp_req);
        (self.tdp_sd_info_request)(tdp_req)?;

        // Add a TDP Shared Directory Info Response handler to the handler cache.
        // When we receive a TDP Shared Directory Info Response with this completion_id,
        // this handler will be called.
        self.pending_sd_info_resp_handlers.insert(
            rdp_req.device_io_request.completion_id,
            Box::new(
                |cli: &mut Self, res: SharedDirectoryInfoResponse| -> RdpResult<Vec<Vec<u8>>> {
                    let rdp_req = rdp_req;
<<<<<<< HEAD
                    match res.err_code {
                        TdpErrCode::Nil => {
                            // The file exists
                            // https://github.com/FreeRDP/FreeRDP/blob/511444a65e7aa2f537c5e531fa68157a50c1bd4d/channels/drive/client/drive_file.c#L214
                            if res.fso.file_type == FileType::Directory {
                                if rdp_req.create_disposition
                                    == flags::CreateDisposition::FILE_CREATE
                                {
                                    // https://github.com/FreeRDP/FreeRDP/blob/511444a65e7aa2f537c5e531fa68157a50c1bd4d/channels/drive/client/drive_file.c#L221
                                    // ERROR_ALREADY_EXISTS --> STATUS_OBJECT_NAME_COLLISION: https://github.com/FreeRDP/FreeRDP/blob/511444a65e7aa2f537c5e531fa68157a50c1bd4d/channels/drive/client/drive_main.c#L102
                                    return cli.prep_device_create_response(
                                        &rdp_req,
                                        NTSTATUS::STATUS_OBJECT_NAME_COLLISION,
                                        0,
                                    );
                                }

                                if rdp_req
                                    .create_options
                                    .contains(flags::CreateOptions::FILE_NON_DIRECTORY_FILE)
                                {
                                    // https://github.com/FreeRDP/FreeRDP/blob/511444a65e7aa2f537c5e531fa68157a50c1bd4d/channels/drive/client/drive_file.c#L227
                                    // ERROR_ACCESS_DENIED --> STATUS_ACCESS_DENIED: https://github.com/FreeRDP/FreeRDP/blob/511444a65e7aa2f537c5e531fa68157a50c1bd4d/channels/drive/client/drive_main.c#L81
                                    return cli.prep_device_create_response(
                                        &rdp_req,
                                        NTSTATUS::STATUS_ACCESS_DENIED,
                                        0,
                                    );
                                }
                            } else if rdp_req
                                .create_options
                                .contains(flags::CreateOptions::FILE_DIRECTORY_FILE)
                            {
                                // https://github.com/FreeRDP/FreeRDP/blob/511444a65e7aa2f537c5e531fa68157a50c1bd4d/channels/drive/client/drive_file.c#L237
                                // ERROR_DIRECTORY --> STATUS_NOT_A_DIRECTORY: https://github.com/FreeRDP/FreeRDP/blob/511444a65e7aa2f537c5e531fa68157a50c1bd4d/channels/drive/client/drive_main.c#L118
=======
                    if res.err_code == TdpErrCode::Nil {
                        // The file exists
                        // https://github.com/FreeRDP/FreeRDP/blob/511444a65e7aa2f537c5e531fa68157a50c1bd4d/channels/drive/client/drive_file.c#L214
                        if res.fso.file_type == FileType::Directory {
                            if rdp_req.create_disposition == flags::CreateDisposition::FILE_CREATE {
                                // https://github.com/FreeRDP/FreeRDP/blob/511444a65e7aa2f537c5e531fa68157a50c1bd4d/channels/drive/client/drive_file.c#L221
>>>>>>> 9a9eb22d
                                return cli.prep_device_create_response(
                                    &rdp_req,
                                    NTSTATUS::STATUS_NOT_A_DIRECTORY,
                                    0,
                                );
                            }
                        }
                        TdpErrCode::DNE => {
                            // https://github.com/FreeRDP/FreeRDP/blob/511444a65e7aa2f537c5e531fa68157a50c1bd4d/channels/drive/client/drive_file.c#L242
                            if rdp_req
                                .create_options
                                .contains(flags::CreateOptions::FILE_DIRECTORY_FILE)
                            {
<<<<<<< HEAD
                                if rdp_req.create_disposition.intersects(
                                    flags::CreateDisposition::FILE_OPEN_IF
                                        | flags::CreateDisposition::FILE_CREATE,
                                ) {
                                    // https://github.com/FreeRDP/FreeRDP/blob/511444a65e7aa2f537c5e531fa68157a50c1bd4d/channels/drive/client/drive_file.c#L252
                                    return cli.tdp_sd_create(
                                        rdp_req,
                                        FileType::Directory,
                                        res.fso,
                                    );
                                } else {
                                    // https://github.com/FreeRDP/FreeRDP/blob/511444a65e7aa2f537c5e531fa68157a50c1bd4d/channels/drive/client/drive_file.c#L258
                                    // ERROR_FILE_NOT_FOUND --> STATUS_NO_SUCH_FILE: https://github.com/FreeRDP/FreeRDP/blob/511444a65e7aa2f537c5e531fa68157a50c1bd4d/channels/drive/client/drive_main.c#L85
                                    return cli.prep_device_create_response(
                                        &rdp_req,
                                        NTSTATUS::STATUS_NO_SUCH_FILE,
                                        0,
                                    );
                                }
                            }
                        }
                        TdpErrCode::Failed | TdpErrCode::AE => {
                            return Err(try_error(&format!(
                                "received unexpected TDP error code: {:?}",
                                res.err_code,
                            )));
=======
                                // https://github.com/FreeRDP/FreeRDP/blob/511444a65e7aa2f537c5e531fa68157a50c1bd4d/channels/drive/client/drive_file.c#L227
                                return cli.prep_device_create_response(
                                    &rdp_req,
                                    NTSTATUS::STATUS_ACCESS_DENIED,
                                    0,
                                );
                            }
                        } else if rdp_req
                            .create_options
                            .contains(flags::CreateOptions::FILE_DIRECTORY_FILE)
                        {
                            // https://github.com/FreeRDP/FreeRDP/blob/511444a65e7aa2f537c5e531fa68157a50c1bd4d/channels/drive/client/drive_file.c#L237
                            return cli.prep_device_create_response(
                                &rdp_req,
                                NTSTATUS::STATUS_NOT_A_DIRECTORY,
                                0,
                            );
                        }
                    } else if res.err_code == TdpErrCode::DoesNotExist {
                        // https://github.com/FreeRDP/FreeRDP/blob/511444a65e7aa2f537c5e531fa68157a50c1bd4d/channels/drive/client/drive_file.c#L242
                        if rdp_req
                            .create_options
                            .contains(flags::CreateOptions::FILE_DIRECTORY_FILE)
                        {
                            if rdp_req.create_disposition.intersects(
                                flags::CreateDisposition::FILE_OPEN_IF
                                    | flags::CreateDisposition::FILE_CREATE,
                            ) {
                                // https://github.com/FreeRDP/FreeRDP/blob/511444a65e7aa2f537c5e531fa68157a50c1bd4d/channels/drive/client/drive_file.c#L252
                                return cli.tdp_sd_create(rdp_req, FileType::Directory, res.fso);
                            } else {
                                // https://github.com/FreeRDP/FreeRDP/blob/511444a65e7aa2f537c5e531fa68157a50c1bd4d/channels/drive/client/drive_file.c#L258
                                return cli.prep_device_create_response(
                                    &rdp_req,
                                    NTSTATUS::STATUS_NO_SUCH_FILE,
                                    0,
                                );
                            }
>>>>>>> 9a9eb22d
                        }
                    }

                    // The actual creation of files and error mapping in FreeRDP happens here, for reference:
                    // https://github.com/FreeRDP/FreeRDP/blob/511444a65e7aa2f537c5e531fa68157a50c1bd4d/winpr/libwinpr/file/file.c#L781
<<<<<<< HEAD
                    if rdp_req.create_disposition == flags::CreateDisposition::FILE_SUPERSEDE {
                        // If the file already exists, replace it with the given file. If it does not, create the given file.
                        if res.err_code == TdpErrCode::Nil {
                            return cli.tdp_sd_overwrite(rdp_req, res.fso);
                        } else {
                            // The match statement on res.err_code above ensures that this means res.err_code == TdpErrCode::DNE
                            return cli.tdp_sd_create(rdp_req, FileType::File, res.fso);
                        }
                    } else if rdp_req.create_disposition == flags::CreateDisposition::FILE_OPEN {
                        // If the file already exists, open it instead of creating a new file. If it does not, fail the request and do not create a new file.
                        if res.err_code == TdpErrCode::Nil {
                            let file_id = cli.generate_file_id();
                            cli.file_cache.insert(
                                file_id,
                                FileCacheObject::new(rdp_req.path.clone(), res.fso),
                            );
                            return cli.prep_device_create_response(
                                &rdp_req,
                                NTSTATUS::STATUS_SUCCESS,
                                file_id,
                            );
                        } else {
                            // The match statement on res.err_code above ensures that this means res.err_code == TdpErrCode::DNE
                            return cli.prep_device_create_response(
                                &rdp_req,
                                NTSTATUS::STATUS_NO_SUCH_FILE,
                                0,
                            );
                        }
                    } else if rdp_req.create_disposition == flags::CreateDisposition::FILE_CREATE {
                        // If the file already exists, fail the request and do not create or open the given file. If it does not, create the given file.
                        if res.err_code == TdpErrCode::Nil {
                            return cli.prep_device_create_response(
                                &rdp_req,
                                NTSTATUS::STATUS_OBJECT_NAME_COLLISION,
                                0,
                            );
                        } else {
                            // The match statement on res.err_code above ensures that this means res.err_code == TdpErrCode::DNE
                            return cli.tdp_sd_create(rdp_req, FileType::File, res.fso);
                        }
                    } else if rdp_req.create_disposition == flags::CreateDisposition::FILE_OPEN_IF {
                        // If the file already exists, open it. If it does not, create the given file.
                        if res.err_code == TdpErrCode::Nil {
                            let file_id = cli.generate_file_id();
                            cli.file_cache.insert(
                                file_id,
                                FileCacheObject::new(rdp_req.path.clone(), res.fso),
                            );
                            return cli.prep_device_create_response(
                                &rdp_req,
                                NTSTATUS::STATUS_SUCCESS,
                                file_id,
                            );
                        } else {
                            // The match statement on res.err_code above ensures that this means res.err_code == TdpErrCode::DNE
                            return cli.tdp_sd_create(rdp_req, FileType::File, res.fso);
                        }
                    } else if rdp_req.create_disposition == flags::CreateDisposition::FILE_OVERWRITE
                    {
                        // If the file already exists, open it and overwrite it. If it does not, fail the request.
                        if res.err_code == TdpErrCode::Nil {
                            return cli.tdp_sd_overwrite(rdp_req, res.fso);
                        } else {
                            // The match statement on res.err_code above ensures that this means res.err_code == TdpErrCode::DNE
                            return cli.prep_device_create_response(
                                &rdp_req,
                                NTSTATUS::STATUS_NO_SUCH_FILE,
                                0,
                            );
                        }
                    } else if rdp_req.create_disposition
                        == flags::CreateDisposition::FILE_OVERWRITE_IF
                    {
                        // If the file already exists, open it and overwrite it. If it does not, create the given file.
                        if res.err_code == TdpErrCode::Nil {
                            return cli.tdp_sd_overwrite(rdp_req, res.fso);
                        } else {
                            // The match statement on res.err_code above ensures that this means res.err_code == TdpErrCode::DNE
                            return cli.tdp_sd_create(rdp_req, FileType::File, res.fso);
=======
                    match rdp_req.create_disposition {
                        flags::CreateDisposition::FILE_SUPERSEDE => {
                            // If the file already exists, replace it with the given file. If it does not, create the given file.
                            if res.err_code == TdpErrCode::Nil {
                                cli.tdp_sd_overwrite(rdp_req, res.fso)
                            } else {
                                cli.tdp_sd_create(rdp_req, FileType::File, res.fso)
                            }
                        }
                        flags::CreateDisposition::FILE_OPEN => {
                            // If the file already exists, open it instead of creating a new file. If it does not, fail the request and do not create a new file.
                            if res.err_code == TdpErrCode::Nil {
                                let file_id = cli.generate_file_id();
                                cli.file_cache.insert(
                                    file_id,
                                    FileCacheObject::new(rdp_req.path.clone(), res.fso),
                                );
                                cli.prep_device_create_response(
                                    &rdp_req,
                                    NTSTATUS::STATUS_SUCCESS,
                                    file_id,
                                )
                            } else {
                                cli.prep_device_create_response(
                                    &rdp_req,
                                    NTSTATUS::STATUS_NO_SUCH_FILE,
                                    0,
                                )
                            }
                        }
                        flags::CreateDisposition::FILE_CREATE => {
                            // If the file already exists, fail the request and do not create or open the given file. If it does not, create the given file.
                            if res.err_code == TdpErrCode::Nil {
                                cli.prep_device_create_response(
                                    &rdp_req,
                                    NTSTATUS::STATUS_OBJECT_NAME_COLLISION,
                                    0,
                                )
                            } else {
                                cli.tdp_sd_create(rdp_req, FileType::File, res.fso)
                            }
                        }
                        flags::CreateDisposition::FILE_OPEN_IF => {
                            // If the file already exists, open it. If it does not, create the given file.
                            if res.err_code == TdpErrCode::Nil {
                                let file_id = cli.generate_file_id();
                                cli.file_cache.insert(
                                    file_id,
                                    FileCacheObject::new(rdp_req.path.clone(), res.fso),
                                );
                                cli.prep_device_create_response(
                                    &rdp_req,
                                    NTSTATUS::STATUS_SUCCESS,
                                    file_id,
                                )
                            } else {
                                cli.tdp_sd_create(rdp_req, FileType::File, res.fso)
                            }
                        }
                        flags::CreateDisposition::FILE_OVERWRITE => {
                            // If the file already exists, open it and overwrite it. If it does not, fail the request.
                            if res.err_code == TdpErrCode::Nil {
                                cli.tdp_sd_overwrite(rdp_req, res.fso)
                            } else {
                                cli.prep_device_create_response(
                                    &rdp_req,
                                    NTSTATUS::STATUS_NO_SUCH_FILE,
                                    0,
                                )
                            }
                        }
                        flags::CreateDisposition::FILE_OVERWRITE_IF => {
                            // If the file already exists, open it and overwrite it. If it does not, create the given file.
                            if res.err_code == TdpErrCode::Nil {
                                cli.tdp_sd_overwrite(rdp_req, res.fso)
                            } else {
                                cli.tdp_sd_create(rdp_req, FileType::File, res.fso)
                            }
                        }
                        _ => {
                            return Err(invalid_data_error(&format!(
                                "received unknown CreateDisposition value for RDP {:?}",
                                rdp_req
                            )));
>>>>>>> 9a9eb22d
                        }
                    }
                },
            ),
        );
        Ok(vec![])
    }

    fn process_irp_query_information(
        &mut self,
        device_io_request: DeviceIoRequest,
        payload: &mut Payload,
    ) -> RdpResult<Vec<Vec<u8>>> {
        // https://github.com/FreeRDP/FreeRDP/blob/511444a65e7aa2f537c5e531fa68157a50c1bd4d/channels/drive/client/drive_main.c#L373
        let rdp_req = ServerDriveQueryInformationRequest::decode(device_io_request, payload)?;
        debug!("received RDP: {:?}", rdp_req);
        let f = self.get_file_by_id(rdp_req.device_io_request.file_id);
        let code = if f.is_some() {
            NTSTATUS::STATUS_SUCCESS
        } else {
            NTSTATUS::STATUS_UNSUCCESSFUL
        };
        self.prep_query_info_response(&rdp_req, f, code)
    }

    fn process_irp_close(&mut self, device_io_request: DeviceIoRequest) -> RdpResult<Vec<Vec<u8>>> {
        // https://github.com/FreeRDP/FreeRDP/blob/511444a65e7aa2f537c5e531fa68157a50c1bd4d/channels/drive/client/drive_main.c#L236
        let rdp_req = DeviceCloseRequest::decode(device_io_request);
        debug!("received RDP: {:?}", rdp_req);
        // Remove the file from our cache
        if let Some(file) = self.remove_file_by_id(rdp_req.device_io_request.file_id) {
            if file.delete_pending {
                self.tdp_sd_delete(rdp_req, file)
            } else {
                self.prep_device_close_response(rdp_req, NTSTATUS::STATUS_SUCCESS)
            }
        } else {
            self.prep_device_close_response(rdp_req, NTSTATUS::STATUS_UNSUCCESSFUL)
        }
    }

    /// This is called from Go (in effect) to announce a new directory
    /// for sharing.
    pub fn write_client_device_list_announce<S: Read + Write>(
        &mut self,
        req: ClientDeviceListAnnounce,
        mcs: &mut mcs::Client<S>,
    ) -> RdpResult<()> {
        self.push_active_device_id(req.device_list[0].device_id)?;
        debug!("sending new drive for redirection over RDP: {:?}", req);

        let responses =
            self.add_headers_and_chunkify(PacketId::PAKID_CORE_DEVICELIST_ANNOUNCE, req.encode()?)?;
        let chan = &CHANNEL_NAME.to_string();
        for resp in responses {
            mcs.write(chan, resp)?;
        }

        Ok(())
    }

    pub fn handle_tdp_sd_info_response<S: Read + Write>(
        &mut self,
        res: SharedDirectoryInfoResponse,
        mcs: &mut mcs::Client<S>,
    ) -> RdpResult<()> {
        debug!("received TDP: {:?}", res);
        if let Some(tdp_resp_handler) = self
            .pending_sd_info_resp_handlers
            .remove(&res.completion_id)
        {
            let rdp_responses = tdp_resp_handler(self, res)?;
            let chan = &CHANNEL_NAME.to_string();
            for resp in rdp_responses {
                mcs.write(chan, resp)?;
            }
            Ok(())
        } else {
            return Err(try_error(&format!(
                "received invalid completion id: {}",
                res.completion_id
            )));
        }
    }

    pub fn handle_tdp_sd_create_response<S: Read + Write>(
        &mut self,
        res: SharedDirectoryCreateResponse,
        mcs: &mut mcs::Client<S>,
    ) -> RdpResult<()> {
        debug!("received TDP: {:?}", res);
        if let Some(tdp_resp_handler) = self
            .pending_sd_create_resp_handlers
            .remove(&res.completion_id)
        {
            let rdp_responses = tdp_resp_handler(self, res)?;
            let chan = &CHANNEL_NAME.to_string();
            for resp in rdp_responses {
                mcs.write(chan, resp)?;
            }
            Ok(())
        } else {
            return Err(try_error(&format!(
                "received invalid completion id: {}",
                res.completion_id
            )));
        }
    }

    pub fn handle_tdp_sd_delete_response<S: Read + Write>(
        &mut self,
        res: SharedDirectoryDeleteResponse,
        mcs: &mut mcs::Client<S>,
    ) -> RdpResult<()> {
        debug!("received TDP: {:?}", res);
        if let Some(tdp_resp_handler) = self
            .pending_sd_delete_resp_handlers
            .remove(&res.completion_id)
        {
            let rdp_responses = tdp_resp_handler(self, res)?;
            let chan = &CHANNEL_NAME.to_string();
            for resp in rdp_responses {
                mcs.write(chan, resp)?;
            }
            Ok(())
        } else {
            return Err(try_error(&format!(
                "received invalid completion id: {}",
                res.completion_id
            )));
        }
    }

    fn prep_device_create_response(
        &mut self,
        req: &DeviceCreateRequest,
        io_status: NTSTATUS,
        new_file_id: u32,
    ) -> RdpResult<Vec<Vec<u8>>> {
        let resp = DeviceCreateResponse::new(req, io_status, new_file_id);
        debug!("sending RDP: {:?}", resp);
        let resp = self
            .add_headers_and_chunkify(PacketId::PAKID_CORE_DEVICE_IOCOMPLETION, resp.encode()?)?;
        Ok(resp)
    }

    fn prep_query_info_response(
        &self,
        req: &ServerDriveQueryInformationRequest,
        file: Option<&FileCacheObject>,
        io_status: NTSTATUS,
    ) -> RdpResult<Vec<Vec<u8>>> {
        let resp = ClientDriveQueryInformationResponse::new(req, file, io_status)?;
        debug!("sending RDP: {:?}", resp);
        let resp = self
            .add_headers_and_chunkify(PacketId::PAKID_CORE_DEVICE_IOCOMPLETION, resp.encode()?)?;
        Ok(resp)
    }

    fn prep_device_close_response(
        &self,
        req: DeviceCloseRequest,
        io_status: NTSTATUS,
    ) -> RdpResult<Vec<Vec<u8>>> {
        let resp = DeviceCloseResponse::new(req, io_status);
        debug!("replying with: {:?}", resp);
        let resp = self
            .add_headers_and_chunkify(PacketId::PAKID_CORE_DEVICE_IOCOMPLETION, resp.encode()?)?;
        Ok(resp)
    }

    /// Helper function for sending a TDP SharedDirectoryCreateRequest based on an
    /// RDP DeviceCreateRequest and handling the TDP SharedDirectoryCreateResponse.
    fn tdp_sd_create(
        &mut self,
        rdp_req: DeviceCreateRequest,
        file_type: FileType,
        fso: FileSystemObject,
    ) -> RdpResult<Vec<Vec<u8>>> {
        let tdp_req = SharedDirectoryCreateRequest {
            completion_id: rdp_req.device_io_request.completion_id,
            directory_id: rdp_req.device_io_request.device_id,
            file_type,
            path: rdp_req.path.clone(),
        };
        debug!("sending TDP: {:?}", tdp_req);
        (self.tdp_sd_create_request)(tdp_req)?;

        self.pending_sd_create_resp_handlers.insert(
            rdp_req.device_io_request.completion_id,
            Box::new(
                move |cli: &mut Self,
                      res: SharedDirectoryCreateResponse|
                      -> RdpResult<Vec<Vec<u8>>> {
                    if res.err_code == TdpErrCode::Nil {
                        let file_id = cli.generate_file_id();
                        cli.file_cache
                            .insert(file_id, FileCacheObject::new(rdp_req.path.clone(), fso));
                        cli.prep_device_create_response(&rdp_req, NTSTATUS::STATUS_SUCCESS, file_id)
                    } else {
                        cli.prep_device_create_response(&rdp_req, NTSTATUS::STATUS_UNSUCCESSFUL, 0)
                    }
                },
            ),
        );
        Ok(vec![])
    }

    /// Helper function for combining a TDP SharedDirectoryDeleteRequest
    /// with a TDP SharedDirectoryCreateRequest to overwrite a file, based
    /// on an RDP DeviceCreateRequest.
    fn tdp_sd_overwrite(
        &mut self,
        rdp_req: DeviceCreateRequest,
        fso: FileSystemObject,
    ) -> RdpResult<Vec<Vec<u8>>> {
        let tdp_req = SharedDirectoryDeleteRequest {
            completion_id: rdp_req.device_io_request.completion_id,
            directory_id: rdp_req.device_io_request.device_id,
            path: rdp_req.path.clone(),
        };
        debug!("sending TDP: {:?}", tdp_req);
        (self.tdp_sd_delete_request)(tdp_req)?;
        self.pending_sd_delete_resp_handlers.insert(
            rdp_req.device_io_request.completion_id,
            Box::new(
                |cli: &mut Self, res: SharedDirectoryDeleteResponse| -> RdpResult<Vec<Vec<u8>>> {
                    if res.err_code == TdpErrCode::Nil {
                        cli.tdp_sd_create(rdp_req, FileType::File, fso)
                    } else {
                        cli.prep_device_create_response(&rdp_req, NTSTATUS::STATUS_UNSUCCESSFUL, 0)
                    }
                },
            ),
        );
        Ok(vec![])
    }

    fn tdp_sd_delete(
        &mut self,
        rdp_req: DeviceCloseRequest,
        file: FileCacheObject,
    ) -> RdpResult<Vec<Vec<u8>>> {
        let tdp_req = SharedDirectoryDeleteRequest {
            completion_id: rdp_req.device_io_request.completion_id,
            directory_id: rdp_req.device_io_request.device_id,
            path: file.path,
        };
        debug!("sending TDP: {:?}", tdp_req);
        (self.tdp_sd_delete_request)(tdp_req)?;
        self.pending_sd_delete_resp_handlers.insert(
            rdp_req.device_io_request.completion_id,
            Box::new(
                |cli: &mut Self, res: SharedDirectoryDeleteResponse| -> RdpResult<Vec<Vec<u8>>> {
                    let code = if res.err_code == TdpErrCode::Nil {
                        NTSTATUS::STATUS_SUCCESS
                    } else {
                        NTSTATUS::STATUS_UNSUCCESSFUL
                    };
                    cli.prep_device_close_response(rdp_req, code)
                },
            ),
        );
        Ok(vec![])
    }

    /// add_headers_and_chunkify takes an encoded PDU ready to be sent over a virtual channel (payload),
    /// adds on the Shared Header based the passed packet_id, adds the appropriate (virtual) Channel PDU Header,
    /// and splits the entire payload into chunks if the payload exceeds the maximum size.
    fn add_headers_and_chunkify(
        &self,
        packet_id: PacketId,
        payload: Vec<u8>,
    ) -> RdpResult<Vec<Vec<u8>>> {
        let mut inner = SharedHeader::new(Component::RDPDR_CTYP_CORE, packet_id).encode()?;
        inner.extend_from_slice(&payload);
        self.vchan.add_header_and_chunkify(None, inner)
    }

    /// Retrieves a FileCacheObject from the file cache
    /// (without removing it from the cache).
    fn get_file_by_id(&self, file_id: u32) -> Option<&FileCacheObject> {
        self.file_cache.get(&file_id)
    }

    /// Retrieves a FileCacheObject from the file cache,
    /// removing it from the cache.
    fn remove_file_by_id(&mut self, file_id: u32) -> Option<FileCacheObject> {
        self.file_cache.remove(&file_id)
    }

    fn push_active_device_id(&mut self, device_id: u32) -> RdpResult<()> {
        if self.active_device_ids.contains(&device_id) {
            return Err(RdpError::TryError(format!(
                "attempted to add a duplicate device_id {} to active_device_ids {:?}",
                device_id, self.active_device_ids
            )));
        }
        self.active_device_ids.push(device_id);
        Ok(())
    }

    fn get_scard_device_id(&self) -> RdpResult<u32> {
        // We always push it into the list first
        if !self.active_device_ids.is_empty() {
            return Ok(self.active_device_ids[0]);
        }
        Err(RdpError::TryError("no active device ids".to_string()))
    }

    fn generate_file_id(&mut self) -> u32 {
        self.next_file_id = self.next_file_id.wrapping_add(1);
        self.next_file_id
    }
}

/// FileCacheObject is an in-memory representation of
/// of a file or directory holding the metadata necessary
/// for RDP drive redirection. They are stored in map indexed
/// by their RDP FileId.
///
/// The lifecycle for a FileCacheObject is a function of the
/// MajorFunction of RDP DeviceIoRequests:
///
/// | Sequence | MajorFunction | results in                                               |
/// | -------- | ------------- | ---------------------------------------------------------|
/// | 1        | IRP_MJ_CREATE | A new FileCacheObject is created and assigned a FileId   |
/// | -------- | ------------- | ---------------------------------------------------------|
/// | 2        | <other>       | The FCO is retrieved from the cache by the FileId in the |
/// |          |               | DeviceIoRequest and metadata is used to craft a response |
/// | -------- | ------------- | ---------------------------------------------------------|
/// | 3        | IRP_MJ_CLOSE  | The FCO is deleted from the cache                        |
/// | -------- | ------------- | ---------------------------------------------------------|
#[allow(dead_code)]
#[derive(Debug)]
struct FileCacheObject {
    path: String,
    delete_pending: bool,
    /// The FileSystemObject pertaining to the file at path
    fso: FileSystemObject,
    /// An optional list of FileSystemObjects held by the directory at path
    fsos: Vec<FileSystemObject>,
    fsos_index: u32,
}

impl FileCacheObject {
    fn new(path: String, fso: FileSystemObject) -> Self {
        Self {
            path,
            delete_pending: false,
            fso,
            fsos: Vec::new(),
            fsos_index: 0,
        }
    }
}

/// 2.2.1.1 Shared Header (RDPDR_HEADER)
/// This header is present at the beginning of every message in sent over the rdpdr virtual channel.
/// The purpose of this header is to describe the type of the message.
/// https://docs.microsoft.com/en-us/openspecs/windows_protocols/ms-rdpefs/29d4108f-8163-4a67-8271-e48c4b9c2a7c
#[derive(Debug)]
struct SharedHeader {
    component: Component,
    packet_id: PacketId,
}

impl SharedHeader {
    fn new(component: Component, packet_id: PacketId) -> Self {
        Self {
            component,
            packet_id,
        }
    }
    fn decode(payload: &mut Payload) -> RdpResult<Self> {
        let component = payload.read_u16::<LittleEndian>()?;
        let packet_id = payload.read_u16::<LittleEndian>()?;
        Ok(Self {
            component: Component::from_u16(component).ok_or_else(|| {
                invalid_data_error(&format!("invalid component value {:#06x}", component))
            })?,
            packet_id: PacketId::from_u16(packet_id).ok_or_else(|| {
                invalid_data_error(&format!("invalid packet_id value {:#06x}", packet_id))
            })?,
        })
    }
    fn encode(&self) -> RdpResult<Vec<u8>> {
        let mut w = vec![];
        w.write_u16::<LittleEndian>(self.component.to_u16().unwrap())?;
        w.write_u16::<LittleEndian>(self.packet_id.to_u16().unwrap())?;
        Ok(w)
    }
}

type ServerAnnounceRequest = ClientIdMessage;
type ClientAnnounceReply = ClientIdMessage;
type ServerClientIdConfirm = ClientIdMessage;

#[derive(Debug)]
struct ClientIdMessage {
    version_major: u16,
    version_minor: u16,
    client_id: u32,
}

impl ClientIdMessage {
    fn new(req: ServerAnnounceRequest) -> Self {
        Self {
            version_major: VERSION_MAJOR,
            version_minor: VERSION_MINOR,
            client_id: req.client_id,
        }
    }

    fn encode(&self) -> RdpResult<Vec<u8>> {
        let mut w = vec![];
        w.write_u16::<LittleEndian>(self.version_major)?;
        w.write_u16::<LittleEndian>(self.version_minor)?;
        w.write_u32::<LittleEndian>(self.client_id)?;
        Ok(w)
    }

    fn decode(payload: &mut Payload) -> RdpResult<Self> {
        Ok(Self {
            version_major: payload.read_u16::<LittleEndian>()?,
            version_minor: payload.read_u16::<LittleEndian>()?,
            client_id: payload.read_u32::<LittleEndian>()?,
        })
    }
}

#[derive(Debug)]
struct ServerCoreCapabilityRequest {
    num_capabilities: u16,
    padding: u16,
    capabilities: Vec<CapabilitySet>,
}

impl ServerCoreCapabilityRequest {
    fn new_response(allow_directory_sharing: bool) -> Self {
        // Clients are always required to send the "general" capability set.
        // In addition, we also send the optional smartcard capability (CAP_SMARTCARD_TYPE)
        // and drive capability (CAP_DRIVE_TYPE).
        let mut capabilities = vec![
            CapabilitySet {
                header: CapabilityHeader {
                    cap_type: CapabilityType::CAP_GENERAL_TYPE,
                    length: 8 + 36, // 8 byte header + 36 byte capability descriptor
                    version: GENERAL_CAPABILITY_VERSION_02,
                },
                data: Capability::General(GeneralCapabilitySet {
                    os_type: 0,
                    os_version: 0,
                    protocol_major_version: VERSION_MAJOR,
                    protocol_minor_version: VERSION_MINOR,
                    io_code_1: 0x00007fff, // Combination of all the required bits.
                    io_code_2: 0,
                    extended_pdu: 0x00000001 | 0x00000002, // RDPDR_DEVICE_REMOVE_PDUS | RDPDR_CLIENT_DISPLAY_NAME_PDU
                    extra_flags_1: 0,
                    extra_flags_2: 0,
                    special_type_device_cap: 1, // Request redirection of 1 special device - smartcard.
                }),
            },
            CapabilitySet {
                header: CapabilityHeader {
                    cap_type: CapabilityType::CAP_SMARTCARD_TYPE,
                    length: 8, // 8 byte header + empty capability descriptor
                    version: SMARTCARD_CAPABILITY_VERSION_01,
                },
                data: Capability::Smartcard,
            },
        ];

        if allow_directory_sharing {
            capabilities.push(CapabilitySet {
                header: CapabilityHeader {
                    cap_type: CapabilityType::CAP_DRIVE_TYPE,
                    length: 8, // 8 byte header + empty capability descriptor
                    version: DRIVE_CAPABILITY_VERSION_02,
                },
                data: Capability::Drive,
            });
        }

        Self {
            padding: 0,
            num_capabilities: capabilities.len() as u16,
            capabilities,
        }
    }

    fn encode(&self) -> RdpResult<Vec<u8>> {
        let mut w = vec![];
        w.write_u16::<LittleEndian>(self.num_capabilities)?;
        w.write_u16::<LittleEndian>(self.padding)?;
        for cap in self.capabilities.iter() {
            w.extend_from_slice(&cap.encode()?);
        }
        Ok(w)
    }

    fn decode(payload: &mut Payload) -> RdpResult<Self> {
        let num_capabilities = payload.read_u16::<LittleEndian>()?;
        let padding = payload.read_u16::<LittleEndian>()?;
        let mut capabilities = vec![];
        for _ in 0..num_capabilities {
            capabilities.push(CapabilitySet::decode(payload)?);
        }

        Ok(Self {
            num_capabilities,
            padding,
            capabilities,
        })
    }
}

#[derive(Debug)]
struct CapabilitySet {
    header: CapabilityHeader,
    data: Capability,
}

impl CapabilitySet {
    fn encode(&self) -> RdpResult<Vec<u8>> {
        let mut w = self.header.encode()?;
        w.extend_from_slice(&self.data.encode()?);
        Ok(w)
    }
    fn decode(payload: &mut Payload) -> RdpResult<Self> {
        let header = CapabilityHeader::decode(payload)?;
        let data = Capability::decode(payload, &header)?;

        Ok(Self { header, data })
    }
}

#[derive(Debug)]
struct CapabilityHeader {
    cap_type: CapabilityType,
    length: u16,
    version: u32,
}

impl CapabilityHeader {
    fn encode(&self) -> RdpResult<Vec<u8>> {
        let mut w = vec![];
        w.write_u16::<LittleEndian>(self.cap_type.to_u16().unwrap())?;
        w.write_u16::<LittleEndian>(self.length)?;
        w.write_u32::<LittleEndian>(self.version)?;
        Ok(w)
    }
    fn decode(payload: &mut Payload) -> RdpResult<Self> {
        let cap_type = payload.read_u16::<LittleEndian>()?;
        Ok(Self {
            cap_type: CapabilityType::from_u16(cap_type).ok_or_else(|| {
                invalid_data_error(&format!("invalid capability type {:#06x}", cap_type))
            })?,
            length: payload.read_u16::<LittleEndian>()?,
            version: payload.read_u32::<LittleEndian>()?,
        })
    }
}

#[derive(Debug)]
enum Capability {
    General(GeneralCapabilitySet),
    Printer,
    Port,
    Drive,
    Smartcard,
}

impl Capability {
    fn encode(&self) -> RdpResult<Vec<u8>> {
        match self {
            Capability::General(general) => Ok(general.encode()?),
            _ => Ok(vec![]),
        }
    }

    fn decode(payload: &mut Payload, header: &CapabilityHeader) -> RdpResult<Self> {
        match header.cap_type {
            CapabilityType::CAP_GENERAL_TYPE => Ok(Capability::General(
                GeneralCapabilitySet::decode(payload, header.version)?,
            )),
            CapabilityType::CAP_PRINTER_TYPE => Ok(Capability::Printer),
            CapabilityType::CAP_PORT_TYPE => Ok(Capability::Port),
            CapabilityType::CAP_DRIVE_TYPE => Ok(Capability::Drive),
            CapabilityType::CAP_SMARTCARD_TYPE => Ok(Capability::Smartcard),
        }
    }
}

#[derive(Debug)]
struct GeneralCapabilitySet {
    os_type: u32,
    os_version: u32,
    protocol_major_version: u16,
    protocol_minor_version: u16,
    io_code_1: u32,
    io_code_2: u32,
    extended_pdu: u32,
    extra_flags_1: u32,
    extra_flags_2: u32,
    special_type_device_cap: u32,
}

impl GeneralCapabilitySet {
    fn encode(&self) -> RdpResult<Vec<u8>> {
        let mut w = vec![];
        w.write_u32::<LittleEndian>(self.os_type)?;
        w.write_u32::<LittleEndian>(self.os_version)?;
        w.write_u16::<LittleEndian>(self.protocol_major_version)?;
        w.write_u16::<LittleEndian>(self.protocol_minor_version)?;
        w.write_u32::<LittleEndian>(self.io_code_1)?;
        w.write_u32::<LittleEndian>(self.io_code_2)?;
        w.write_u32::<LittleEndian>(self.extended_pdu)?;
        w.write_u32::<LittleEndian>(self.extra_flags_1)?;
        w.write_u32::<LittleEndian>(self.extra_flags_2)?;
        w.write_u32::<LittleEndian>(self.special_type_device_cap)?;
        Ok(w)
    }

    fn decode(payload: &mut Payload, version: u32) -> RdpResult<Self> {
        Ok(Self {
            os_type: payload.read_u32::<LittleEndian>()?,
            os_version: payload.read_u32::<LittleEndian>()?,
            protocol_major_version: payload.read_u16::<LittleEndian>()?,
            protocol_minor_version: payload.read_u16::<LittleEndian>()?,
            io_code_1: payload.read_u32::<LittleEndian>()?,
            io_code_2: payload.read_u32::<LittleEndian>()?,
            extended_pdu: payload.read_u32::<LittleEndian>()?,
            extra_flags_1: payload.read_u32::<LittleEndian>()?,
            extra_flags_2: payload.read_u32::<LittleEndian>()?,
            special_type_device_cap: if version == GENERAL_CAPABILITY_VERSION_02 {
                payload.read_u32::<LittleEndian>()?
            } else {
                0
            },
        })
    }
}

type ClientCoreCapabilityResponse = ServerCoreCapabilityRequest;

#[derive(Debug)]
pub struct ClientDeviceListAnnounceRequest {
    device_count: u32,
    device_list: Vec<DeviceAnnounceHeader>,
}

pub type ClientDeviceListAnnounce = ClientDeviceListAnnounceRequest;

impl ClientDeviceListAnnounceRequest {
    // We only need to announce the smartcard in this Client Device List Announce Request.
    // Drives (directories) can be announced at any time with a Client Drive Device List Announce.
    fn new_smartcard(device_id: u32) -> Self {
        Self {
            device_count: 1,
            device_list: vec![DeviceAnnounceHeader {
                device_type: DeviceType::RDPDR_DTYP_SMARTCARD,
                device_id,
                // This name is a constant defined by the spec.
                preferred_dos_name: "SCARD".to_string(),
                device_data_length: 0,
                device_data: vec![],
            }],
        }
    }

    /// Creates a ClientDeviceListAnnounceRequest for announcing a new shared drive (directory).
    /// A new drive can be announced at any time during RDP's operation. It is up to the caller
    /// to ensure that the passed device_id is unique from that of any previously shared devices.
    pub fn new_drive(device_id: u32, drive_name: String) -> Self {
        // According to the spec:
        //
        // If the client supports DRIVE_CAPABILITY_VERSION_02 in the Drive Capability Set,
        // then the full name MUST also be specified in the DeviceData field, as a null-terminated
        // Unicode string. If the DeviceDataLength field is nonzero, the content of the
        // PreferredDosName field is ignored.
        //
        // In the RDP spec, Unicode typically means null-terminated UTF-16LE, however empirically it
        // appears that this field expects null-terminated UTF-8.
        let device_data = util::to_utf8(&drive_name);

        Self {
            device_count: 1,
            device_list: vec![DeviceAnnounceHeader {
                device_type: DeviceType::RDPDR_DTYP_FILESYSTEM,
                device_id,
                preferred_dos_name: drive_name,
                device_data_length: device_data.len() as u32,
                device_data,
            }],
        }
    }

    fn new_empty() -> Self {
        Self {
            device_count: 0,
            device_list: vec![],
        }
    }

    fn encode(&self) -> RdpResult<Vec<u8>> {
        let mut w = vec![];
        w.write_u32::<LittleEndian>(self.device_count)?;
        for dev in self.device_list.iter() {
            w.extend_from_slice(&dev.encode()?);
        }
        Ok(w)
    }
}

/// 2.2.1.3 Device Announce Header (DEVICE_ANNOUNCE)
/// https://docs.microsoft.com/en-us/openspecs/windows_protocols/ms-rdpefs/32e34332-774b-4ead-8c9d-5d64720d6bf9
#[derive(Debug)]
struct DeviceAnnounceHeader {
    device_type: DeviceType,
    device_id: u32,
    preferred_dos_name: String,
    device_data_length: u32,
    device_data: Vec<u8>,
}

impl DeviceAnnounceHeader {
    fn encode(&self) -> RdpResult<Vec<u8>> {
        let mut w = vec![];
        w.write_u32::<LittleEndian>(self.device_type.to_u32().unwrap())?;
        w.write_u32::<LittleEndian>(self.device_id)?;
        let mut name: &str = &self.preferred_dos_name;
        // See "PreferredDosName" at
        // https://docs.microsoft.com/en-us/openspecs/windows_protocols/ms-rdpefs/32e34332-774b-4ead-8c9d-5d64720d6bf9
        if name.len() > 7 {
            name = &name[..7];
        }
        w.extend_from_slice(&format!("{:\x00<8}", name).into_bytes());
        w.write_u32::<LittleEndian>(self.device_data_length)?;
        w.extend_from_slice(&self.device_data);
        Ok(w)
    }
}

#[derive(Debug)]
struct ServerDeviceAnnounceResponse {
    device_id: u32,
    result_code: u32,
}

impl ServerDeviceAnnounceResponse {
    fn decode(payload: &mut Payload) -> RdpResult<Self> {
        Ok(Self {
            device_id: payload.read_u32::<LittleEndian>()?,
            result_code: payload.read_u32::<LittleEndian>()?,
        })
    }
}

/// 2.2.1.4 Device I/O Request (DR_DEVICE_IOREQUEST)
/// https://docs.microsoft.com/en-us/openspecs/windows_protocols/ms-rdpefs/a087ffa8-d0d5-4874-ac7b-0494f63e2d5d
#[derive(Debug, Clone)]
#[allow(dead_code)]
pub struct DeviceIoRequest {
    pub device_id: u32,
    file_id: u32,
    pub completion_id: u32,
    major_function: MajorFunction,
    minor_function: MinorFunction,
}

impl DeviceIoRequest {
    fn decode(payload: &mut Payload) -> RdpResult<Self> {
        let device_id = payload.read_u32::<LittleEndian>()?;
        let file_id = payload.read_u32::<LittleEndian>()?;
        let completion_id = payload.read_u32::<LittleEndian>()?;
        let major_function = payload.read_u32::<LittleEndian>()?;
        let major_function = MajorFunction::from_u32(major_function).ok_or_else(|| {
            invalid_data_error(&format!(
                "invalid major function value {:#010x}",
                major_function
            ))
        })?;
        let minor_function = payload.read_u32::<LittleEndian>()?;
        // From the spec (2.2.1.4 Device I/O Request (DR_DEVICE_IOREQUEST)):
        // "This field [MinorFunction] is valid only when the MajorFunction field
        // is set to IRP_MJ_DIRECTORY_CONTROL. If the MajorFunction field is set
        // to another value, the MinorFunction field value SHOULD be 0x00000000.""
        //
        // SHOULD means implementations are not guaranteed to give us 0x00000000,
        // so handle that possibility here.
        let minor_function = if major_function == MajorFunction::IRP_MJ_DIRECTORY_CONTROL {
            minor_function
        } else {
            0x00000000
        };
        let minor_function = MinorFunction::from_u32(minor_function).ok_or_else(|| {
            invalid_data_error(&format!(
                "invalid minor function value {:#010x}",
                minor_function
            ))
        })?;

        Ok(Self {
            device_id,
            file_id,
            completion_id,
            major_function,
            minor_function,
        })
    }
}

/// 2.2.1.4.5 Device Control Request (DR_CONTROL_REQ)
/// https://docs.microsoft.com/en-us/openspecs/windows_protocols/ms-rdpefs/30662c80-ec6e-4ed1-9004-2e6e367bb59f
#[derive(Debug)]
#[allow(dead_code)]
struct DeviceControlRequest {
    header: DeviceIoRequest,
    output_buffer_length: u32,
    input_buffer_length: u32,
    io_control_code: u32,
    padding: [u8; 20],
}

impl DeviceControlRequest {
    fn decode(header: DeviceIoRequest, payload: &mut Payload) -> RdpResult<Self> {
        let output_buffer_length = payload.read_u32::<LittleEndian>()?;
        let input_buffer_length = payload.read_u32::<LittleEndian>()?;
        let io_control_code = payload.read_u32::<LittleEndian>()?;
        let mut padding: [u8; 20] = [0; 20];
        payload.read_exact(&mut padding)?;
        Ok(Self {
            header,
            output_buffer_length,
            input_buffer_length,
            io_control_code,
            padding,
        })
    }
}

/// 2.2.1.5 Device I/O Response (DR_DEVICE_IOCOMPLETION)
/// https://docs.microsoft.com/en-us/openspecs/windows_protocols/ms-rdpefs/1c412a84-0776-4984-b35c-3f0445fcae65
#[derive(Debug)]
struct DeviceIoResponse {
    device_id: u32,
    completion_id: u32,
    io_status: u32,
}

impl DeviceIoResponse {
    fn new(req: &DeviceIoRequest, io_status: u32) -> Self {
        Self {
            device_id: req.device_id,
            completion_id: req.completion_id,
            io_status,
        }
    }

    fn encode(&self) -> RdpResult<Vec<u8>> {
        let mut w = vec![];
        w.write_u32::<LittleEndian>(self.device_id)?;
        w.write_u32::<LittleEndian>(self.completion_id)?;
        w.write_u32::<LittleEndian>(self.io_status)?;
        Ok(w)
    }
}

#[derive(Debug)]
struct DeviceControlResponse {
    header: DeviceIoResponse,
    output_buffer_length: u32,
    output_buffer: Vec<u8>,
}

impl DeviceControlResponse {
    fn new(req: &DeviceControlRequest, io_status: u32, output: Vec<u8>) -> Self {
        Self {
            header: DeviceIoResponse::new(&req.header, io_status),
            output_buffer_length: output.length() as u32,
            output_buffer: output,
        }
    }

    fn encode(&self) -> RdpResult<Vec<u8>> {
        let mut w = vec![];
        w.extend_from_slice(&self.header.encode()?);
        w.write_u32::<LittleEndian>(self.output_buffer_length)?;
        w.extend_from_slice(&self.output_buffer);
        Ok(w)
    }
}

/// 2.2.3.3.1 Server Create Drive Request (DR_DRIVE_CREATE_REQ)
/// https://docs.microsoft.com/en-us/openspecs/windows_protocols/ms-rdpefs/95b16fd0-d530-407c-a310-adedc85e9897
pub type ServerCreateDriveRequest = DeviceCreateRequest;

/// 2.2.1.4.1 Device Create Request (DR_CREATE_REQ)
/// https://docs.microsoft.com/en-us/openspecs/windows_protocols/ms-rdpefs/5f71f6d2-d9ff-40c2-bdb5-a739447d3c3e
#[derive(Debug, Clone)]
#[allow(dead_code)]
pub struct DeviceCreateRequest {
    /// The MajorFunction field in this header MUST be set to IRP_MJ_CREATE.
    pub device_io_request: DeviceIoRequest,
    desired_access: flags::DesiredAccess,
    allocation_size: u64,
    file_attributes: flags::FileAttributes,
    shared_access: flags::SharedAccess,
    create_disposition: flags::CreateDisposition,
    create_options: flags::CreateOptions,
    path_length: u32,
    pub path: String,
}

#[allow(dead_code)]
impl DeviceCreateRequest {
    fn decode(device_io_request: DeviceIoRequest, payload: &mut Payload) -> RdpResult<Self> {
        let invalid_flags = || invalid_data_error("invalid flags in Device Create Request");

        let desired_access = flags::DesiredAccess::from_bits(payload.read_u32::<LittleEndian>()?)
            .ok_or_else(invalid_flags)?;
        let allocation_size = payload.read_u64::<LittleEndian>()?;
        let file_attributes = flags::FileAttributes::from_bits(payload.read_u32::<LittleEndian>()?)
            .ok_or_else(invalid_flags)?;
        let shared_access = flags::SharedAccess::from_bits(payload.read_u32::<LittleEndian>()?)
            .ok_or_else(invalid_flags)?;
        let create_disposition =
            flags::CreateDisposition::from_bits(payload.read_u32::<LittleEndian>()?)
                .ok_or_else(invalid_flags)?;
        let create_options = flags::CreateOptions::from_bits(payload.read_u32::<LittleEndian>()?)
            .ok_or_else(invalid_flags)?;
        let path_length = payload.read_u32::<LittleEndian>()?;

        // usize is 32 bits on a 32 bit target and 64 on a 64, so we can safely say try_into().unwrap()
        // for a u32 will never panic on the machines that run teleport.
        let mut path = vec![0u8; path_length.try_into().unwrap()];
        payload.read_exact(&mut path)?;
        let path = util::from_unicode(path)?;

        Ok(Self {
            device_io_request,
            desired_access,
            allocation_size,
            file_attributes,
            shared_access,
            create_disposition,
            create_options,
            path_length,
            path,
        })
    }
}

/// 2.2.1.5.1 Device Create Response (DR_CREATE_RSP)
/// A message with this header describes a response to a Device Create Request (section 2.2.1.4.1).
/// https://docs.microsoft.com/en-us/openspecs/windows_protocols/ms-rdpefs/99e5fca5-b37a-41e4-bc69-8d7da7860f76
#[derive(Debug)]
#[allow(dead_code)]
struct DeviceCreateResponse {
    device_io_reply: DeviceIoResponse,
    file_id: u32,
    /// The values of the CreateDisposition field in the Device Create Request (section 2.2.1.4.1) that determine the value
    /// of the Information field are associated as follows:
    /// +---------------------+--------------------+
    /// | CreateDisposition   |   Information      |
    /// +---------------------+--------------------+
    /// | FILE_SUPERSEDE      |   FILE_SUPERSEDED  |
    /// | FILE_OPEN           |                    |
    /// | FILE_CREATE         |                    |
    /// | FILE_OVERWRITE      |                    |
    /// +---------------------+--------------------+
    /// | FILE_OPEN_IF        |   FILE_OPENED      |
    /// +---------------------+--------------------+
    /// | FILE_OVERWRITE_IF   |   FILE_OVERWRITTEN |
    /// +---------------------+--------------------+
    information: flags::Information,
}

impl DeviceCreateResponse {
    fn new(device_create_request: &DeviceCreateRequest, io_status: NTSTATUS, file_id: u32) -> Self {
        let device_io_request = &device_create_request.device_io_request;

        let information: flags::Information;
        if io_status != NTSTATUS::STATUS_SUCCESS
            || device_create_request.create_disposition.intersects(
                flags::CreateDisposition::FILE_SUPERSEDE
                    | flags::CreateDisposition::FILE_OPEN
                    | flags::CreateDisposition::FILE_CREATE
                    | flags::CreateDisposition::FILE_OVERWRITE,
            )
        {
            // if io_status != NTSTATUS::STATUS_SUCCESS because that's what FreeRDP sets information to in the case of failure, see
            // https://github.com/FreeRDP/FreeRDP/blob/511444a65e7aa2f537c5e531fa68157a50c1bd4d/channels/drive/client/drive_main.c#L191
            information = flags::Information::FILE_SUPERSEDED;
        } else if device_create_request.create_disposition == flags::CreateDisposition::FILE_OPEN_IF
        {
            information = flags::Information::FILE_OPENED;
        } else if device_create_request.create_disposition
            == flags::CreateDisposition::FILE_OVERWRITE_IF
        {
            information = flags::Information::FILE_OVERWRITTEN;
        } else {
            panic!("program error, CreateDispositionFlags check should be exhaustive");
        }

        Self {
            device_io_reply: DeviceIoResponse::new(
                device_io_request,
                NTSTATUS::to_u32(&io_status).unwrap(),
            ),
            file_id,
            information,
        }
    }

    fn encode(&self) -> RdpResult<Vec<u8>> {
        let mut w = vec![];
        w.extend_from_slice(&self.device_io_reply.encode()?);
        w.write_u32::<LittleEndian>(self.file_id)?;
        w.write_u8(self.information.bits())?;
        Ok(w)
    }
}

/// 2.2.3.3.8 Server Drive Query Information Request (DR_DRIVE_QUERY_INFORMATION_REQ)
/// https://docs.microsoft.com/en-us/openspecs/windows_protocols/ms-rdpefs/e43dcd68-2980-40a9-9238-344b6cf94946
#[derive(Debug)]
#[allow(dead_code)]
struct ServerDriveQueryInformationRequest {
    /// A DR_DEVICE_IOREQUEST (section 2.2.1.4) header. The MajorFunction field in the DR_DEVICE_IOREQUEST header MUST be set to IRP_MJ_QUERY_INFORMATION.
    device_io_request: DeviceIoRequest,
    /// A 32-bit unsigned integer.
    /// This field MUST contain one of the following values:
    /// FileBasicInformation
    /// This information class is used to query a file for the times of creation, last access, last write, and change, in addition to file attribute information. The Reserved field of the FileBasicInformation structure ([MS-FSCC] section 2.4.7) MUST NOT be present.
    ///
    /// FileStandardInformation
    /// This information class is used to query for file information such as allocation size, end-of-file position, and number of links. The Reserved field of the FileStandardInformation structure ([MS-FSCC] section 2.4.41) MUST NOT be present.
    ///
    /// FileAttributeTagInformation
    /// This information class is used to query for file attribute and reparse tag information.
    fs_information_class_lvl: FsInformationClassLevel,
    // Length, Padding, and QueryBuffer appear to be vestigial fields and can safely be ignored. Their description
    // is provided below for documentation purposes.
    //
    // Length (4 bytes): A 32-bit unsigned integer that specifies the number of bytes in the QueryBuffer field.
    //
    // Padding (24 bytes): An array of 24 bytes. This field is unused and MUST be ignored.
    //
    // QueryBuffer (variable): A variable-length array of bytes. The size of the array is specified by the Length field.
    // The content of this field is based on the value of the FsInformationClass field, which determines the different
    // structures that MUST be contained in the QueryBuffer field. For a complete list of these structures, see [MS-FSCC]
    // section 2.4. The "File information class" table defines all the possible values for the FsInformationClass field.
}

#[allow(dead_code)]
impl ServerDriveQueryInformationRequest {
    fn decode(device_io_request: DeviceIoRequest, payload: &mut Payload) -> RdpResult<Self> {
        if let Some(fs_information_class_lvl) =
            FsInformationClassLevel::from_u32(payload.read_u32::<LittleEndian>()?)
        {
            Ok(Self {
                device_io_request,
                fs_information_class_lvl,
            })
        } else {
            Err(invalid_data_error(
                "received invalid FsInformationClass in ServerDriveQueryInformationRequest",
            ))
        }
    }
}

/// 2.4 File Information Classes [MS-FSCC]
/// https://docs.microsoft.com/en-us/openspecs/windows_protocols/ms-fscc/4718fc40-e539-4014-8e33-b675af74e3e1
#[derive(Debug)]
#[allow(dead_code, clippy::enum_variant_names)]
enum FsInformationClass {
    FileBasicInformation(FileBasicInformation),
    FileStandardInformation(FileStandardInformation),
    FileBothDirectoryInformation(FileBothDirectoryInformation),
    FileAttributeTagInformation(FileAttributeTagInformation),
}

#[allow(dead_code)]
impl FsInformationClass {
    fn encode(&self) -> RdpResult<Vec<u8>> {
        match self {
            Self::FileBasicInformation(file_basic_info) => file_basic_info.encode(),
            Self::FileStandardInformation(file_standard_info) => file_standard_info.encode(),
            Self::FileBothDirectoryInformation(file_both_dir_info) => file_both_dir_info.encode(),
            Self::FileAttributeTagInformation(file_attr_tag_info) => file_attr_tag_info.encode(),
        }
    }
}

/// 2.4.7 FileBasicInformation [MS-FSCC]
/// https://docs.microsoft.com/en-us/openspecs/windows_protocols/ms-fscc/16023025-8a78-492f-8b96-c873b042ac50
#[derive(Debug)]
struct FileBasicInformation {
    creation_time: i64,
    last_access_time: i64,
    last_write_time: i64,
    change_time: i64,
    file_attributes: flags::FileAttributes,
    // NOTE: The `reserved` field in the spec MUST not be serialized and sent over RDP, or it will break the server implementation.
    // FreeRDP does the same: https://github.com/FreeRDP/FreeRDP/blob/1adb263813ca2e76a893ef729a04db8f94b5d757/channels/drive/client/drive_file.c#L508
    //reserved: u32,
}

#[allow(dead_code)]
/// 4 i64's and 1 u32's = (4 * 8) + 4
const FILE_BASIC_INFORMATION_SIZE: u32 = (4 * 8) + 4;

impl FileBasicInformation {
    fn encode(&self) -> RdpResult<Vec<u8>> {
        let mut w = vec![];
        w.write_i64::<LittleEndian>(self.creation_time)?;
        w.write_i64::<LittleEndian>(self.last_access_time)?;
        w.write_i64::<LittleEndian>(self.last_write_time)?;
        w.write_i64::<LittleEndian>(self.change_time)?;
        w.write_u32::<LittleEndian>(self.file_attributes.bits())?;
        Ok(w)
    }
}

/// 2.4.41 FileStandardInformation [MS-FSCC]
/// https://docs.microsoft.com/en-us/openspecs/windows_protocols/ms-fscc/5afa7f66-619c-48f3-955f-68c4ece704ae
#[derive(Debug)]
struct FileStandardInformation {
    /// A 64-bit signed integer that contains the file allocation size, in bytes. The value of this field MUST be an
    /// integer multiple of the cluster size.
    /// Cluster size is the size of the logical minimal unit of disk space used by the operating system. FreeRDP
    /// doesn't give the actual size here, but rather just gives the file size itself, which we will mimic.
    /// (ttps://github.com/FreeRDP/FreeRDP/blob/511444a65e7aa2f537c5e531fa68157a50c1bd4d/channels/drive/client/drive_file.c#L518-L519).
    ///
    /// When FileStandardInformation is requested for a directory, its not entirely clear what "file size" means.
    /// FreeRDP derives this value from the st_size field of a stat struct (https://linux.die.net/man/2/lstat), which says
    /// "The st_size field gives the size of the file (if it is a regular file or a symbolic link) in bytes. The size of
    /// a symbolic link is the length of the pathname it contains, without a terminating null byte." Since it's not
    /// entirely clear what is offered here in the case of a directory, we will just use 0.
    allocation_size: i64,
    /// A 64-bit signed integer that contains the absolute end-of-file position as a byte offset from the start of the
    /// file. EndOfFile specifies the offset to the byte immediately following the last valid byte in the file. Because
    /// this value is zero-based, it actually refers to the first free byte in the file. That is, it is the offset from
    /// the beginning of the file at which new bytes appended to the file will be written. The value of this field MUST
    /// be greater than or equal to 0.
    end_of_file: i64,
    /// A 32-bit unsigned integer that contains the number of non-deleted [hard] links to this file.
    /// NOTE: this information is not available to us in the browser, so we will simply set this field to 0.
    number_of_links: u32,
    /// Set to TRUE to indicate that a file deletion has been requested; set to FALSE
    /// otherwise.
    delete_pending: Boolean,
    /// Set to TRUE to indicate that the file is a directory; set to FALSE otherwise.
    directory: Boolean,
    // NOTE: `reserved` field omitted, see NOTE in FileBasicInformation struct.
    // reserved: u16,
}

impl FileStandardInformation {
    fn encode(&self) -> RdpResult<Vec<u8>> {
        let mut w = vec![];
        w.write_i64::<LittleEndian>(self.allocation_size)?;
        w.write_i64::<LittleEndian>(self.end_of_file)?;
        w.write_u32::<LittleEndian>(self.number_of_links)?;
        w.write_u8(Boolean::to_u8(&self.delete_pending).unwrap())?;
        w.write_u8(Boolean::to_u8(&self.directory).unwrap())?;
        Ok(w)
    }
}

// 2 i64's + 1 u32 + 2 Boolean (u8) = (2 * 8) + 4 + 2
const FILE_STANDARD_INFORMATION_SIZE: u32 = (2 * 8) + 4 + 2;

/// 2.4.6 FileAttributeTagInformation [MS-FSCC]
/// https://docs.microsoft.com/en-us/openspecs/windows_protocols/ms-fscc/d295752f-ce89-4b98-8553-266d37c84f0e?redirectedfrom=MSDN
#[derive(Debug)]
struct FileAttributeTagInformation {
    file_attributes: flags::FileAttributes,
    reparse_tag: u32,
}

impl FileAttributeTagInformation {
    fn encode(&self) -> RdpResult<Vec<u8>> {
        let mut w = vec![];
        w.write_u32::<LittleEndian>(self.file_attributes.bits())?;
        w.write_u32::<LittleEndian>(self.reparse_tag)?;
        Ok(w)
    }
}

// 2 u32's
const FILE_ATTRIBUTE_TAG_INFO_SIZE: u32 = 8;

/// 2.1.8 Boolean
/// https://docs.microsoft.com/en-us/openspecs/windows_protocols/ms-fscc/8ce7b38c-d3cc-415d-ab39-944000ea77ff
#[derive(Debug, ToPrimitive)]
#[repr(u8)]
enum Boolean {
    True = 1,
    False = 0,
}

/// 2.4.8 FileBothDirectoryInformation
/// https://docs.microsoft.com/en-us/openspecs/windows_protocols/ms-fscc/270df317-9ba5-4ccb-ba00-8d22be139bc5
/// Fields are omitted based on those omitted by FreeRDP: https://github.com/FreeRDP/FreeRDP/blob/511444a65e7aa2f537c5e531fa68157a50c1bd4d/channels/drive/client/drive_file.c#L871
#[derive(Debug)]
struct FileBothDirectoryInformation {
    // next_entry_offset: u32,
    // file_index: u32,
    creation_time: i64,
    last_access_time: i64,
    last_write_time: i64,
    change_time: i64,
    end_of_file: i64,
    allocation_size: i64,
    file_attributes: flags::FileAttributes,
    file_name_length: u32,
    // ea_size: u32,
    // short_name_length: i8,
    // reserved: u8: MUST NOT be added,
    // see https://github.com/FreeRDP/FreeRDP/blob/511444a65e7aa2f537c5e531fa68157a50c1bd4d/channels/drive/client/drive_file.c#L907
    // short_name: String, // 24 bytes
    file_name: String,
}

#[allow(dead_code)]
/// Base size of the FileBothDirectoryInformation, not accounting for variably sized file_name.
/// Note that file_name's size should be calculated as if it were a Unicode string.
/// 5 u32's (including FileAttributesFlags) + 6 i64's + 1 i8 + 24 bytes
const FILE_BOTH_DIRECTORY_INFORMATION_BASE_SIZE: u32 = (5 * 4) + (6 * 8) + 1 + 24; // 93

#[allow(dead_code)]
impl FileBothDirectoryInformation {
    fn new(
        creation_time: i64,
        last_access_time: i64,
        last_write_time: i64,
        change_time: i64,
        file_size: i64,
        file_attributes: flags::FileAttributes,
        file_name: String,
    ) -> Self {
        Self {
            creation_time,
            last_access_time,
            last_write_time,
            change_time,
            end_of_file: file_size,
            allocation_size: file_size,
            file_attributes,
            file_name_length: u32::try_from(util::to_unicode(&file_name, false).len()).unwrap(),
            file_name,
        }
    }

    fn encode(&self) -> RdpResult<Vec<u8>> {
        let mut w = vec![];
        // next_entry_offset
        w.write_u32::<LittleEndian>(0)?;
        // file_index
        w.write_u32::<LittleEndian>(0)?;
        w.write_i64::<LittleEndian>(self.creation_time)?;
        w.write_i64::<LittleEndian>(self.last_access_time)?;
        w.write_i64::<LittleEndian>(self.last_write_time)?;
        w.write_i64::<LittleEndian>(self.change_time)?;
        w.write_i64::<LittleEndian>(self.end_of_file)?;
        w.write_i64::<LittleEndian>(self.allocation_size)?;
        w.write_u32::<LittleEndian>(self.file_attributes.bits())?;
        w.write_u32::<LittleEndian>(self.file_name_length)?;
        // ea_size
        w.write_u32::<LittleEndian>(0)?;
        // short_name_length
        w.write_i8(0)?;
        // reserved u8, MUST NOT be added!
        // short_name
        w.extend_from_slice(&[0; 24]);
        // When working with this field, use file_name_length to determine the length of the file name rather
        // than assuming the presence of a trailing null delimiter. Dot directory names are valid for this field.
        w.extend_from_slice(&util::to_unicode(&self.file_name, false));
        Ok(w)
    }
}

/// 2.2.3.4.8 Client Drive Query Information Response (DR_DRIVE_QUERY_INFORMATION_RSP)
/// https://docs.microsoft.com/en-us/openspecs/windows_protocols/ms-rdpefs/37ef4fb1-6a95-4200-9fbf-515464f034a4
#[derive(Debug)]
#[allow(dead_code)]

struct ClientDriveQueryInformationResponse {
    device_io_response: DeviceIoResponse,
    length: Option<u32>,
    buffer: Option<FsInformationClass>,
}

#[allow(dead_code)]
impl ClientDriveQueryInformationResponse {
    /// Constructs a ClientDriveQueryInformationResponse from a ServerDriveQueryInformationRequest and an NTSTATUS.
    fn new(
        req: &ServerDriveQueryInformationRequest,
        file: Option<&FileCacheObject>,
        io_status: NTSTATUS,
    ) -> RdpResult<Self> {
        // If io_status == NTSTATUS::STATUS_UNSUCCESSFUL, we can just fill out the
        // device_io_response and don't need to create/encode the rest.
        if io_status == NTSTATUS::STATUS_UNSUCCESSFUL {
            return Ok(Self {
                device_io_response: DeviceIoResponse::new(
                    &req.device_io_request,
                    NTSTATUS::to_u32(&io_status).unwrap(),
                ),
                length: None,
                buffer: None,
            });
        }

        if let Some(file) = file {
            // We support all the FsInformationClasses that FreeRDP does here
            // https://github.com/FreeRDP/FreeRDP/blob/511444a65e7aa2f537c5e531fa68157a50c1bd4d/channels/drive/client/drive_file.c#L482
            let (length, buffer) = match req.fs_information_class_lvl {
                FsInformationClassLevel::FileBasicInformation => (
                    Some(FILE_BASIC_INFORMATION_SIZE),
                    Some(FsInformationClass::FileBasicInformation(
                        FileBasicInformation {
                            creation_time: to_windows_time(file.fso.last_modified),
                            last_access_time: to_windows_time(file.fso.last_modified),
                            last_write_time: to_windows_time(file.fso.last_modified),
                            change_time: to_windows_time(file.fso.last_modified),
                            file_attributes: if file.fso.file_type == FileType::File {
                                flags::FileAttributes::FILE_ATTRIBUTE_NORMAL
                            } else {
                                flags::FileAttributes::FILE_ATTRIBUTE_DIRECTORY
                            },
                        },
                    )),
                ),
                FsInformationClassLevel::FileStandardInformation => (
                    Some(FILE_STANDARD_INFORMATION_SIZE),
                    Some(FsInformationClass::FileStandardInformation(
                        FileStandardInformation {
                            allocation_size: file.fso.size as i64,
                            end_of_file: file.fso.size as i64,
                            number_of_links: 0,
                            delete_pending: if file.delete_pending {
                                Boolean::True
                            } else {
                                Boolean::False
                            },
                            directory: if file.fso.file_type == FileType::File {
                                Boolean::False
                            } else {
                                Boolean::True
                            },
                        },
                    )),
                ),
                FsInformationClassLevel::FileAttributeTagInformation => (
                    Some(FILE_ATTRIBUTE_TAG_INFO_SIZE),
                    Some(FsInformationClass::FileAttributeTagInformation(
                        FileAttributeTagInformation {
                            file_attributes: if file.fso.file_type == FileType::File {
                                flags::FileAttributes::FILE_ATTRIBUTE_NORMAL
                            } else {
                                flags::FileAttributes::FILE_ATTRIBUTE_DIRECTORY
                            },
                            reparse_tag: 0,
                        },
                    )),
                ),
                _ => {
                    return Err(not_implemented_error(&format!(
                        "received unsupported FsInformationClass: {:?}",
                        req.fs_information_class_lvl
                    )))
                }
            };

            Ok(Self {
                device_io_response: DeviceIoResponse::new(
                    &req.device_io_request,
                    NTSTATUS::to_u32(&io_status).unwrap(),
                ),
                length,
                buffer,
            })
        } else {
            Err(try_error(
                "if io_status != NTSTATUS::STATUS_UNSUCCESSFUL a &FileCacheObject must be provided",
            ))
        }
    }

    fn encode(&self) -> RdpResult<Vec<u8>> {
        let mut w = vec![];
        w.extend_from_slice(&self.device_io_response.encode()?);
        if let Some(length) = self.length {
            w.write_u32::<LittleEndian>(length)?;
        }
        if let Some(buffer) = &self.buffer {
            w.extend_from_slice(&buffer.encode()?);
        }
        Ok(w)
    }
}

/// 2.2.1.4.2 Device Close Request (DR_CLOSE_REQ)
/// https://docs.microsoft.com/en-us/openspecs/windows_protocols/ms-rdpefs/3ec6627f-9e0f-4941-a828-3fc6ed63d9e7
#[derive(Debug)]
#[allow(dead_code)]
struct DeviceCloseRequest {
    device_io_request: DeviceIoRequest,
    // Padding (32 bytes):  An array of 32 bytes. Reserved. This field can be set to any value, and MUST be ignored.
}

#[allow(dead_code)]
impl DeviceCloseRequest {
    fn decode(device_io_request: DeviceIoRequest) -> Self {
        Self { device_io_request }
    }
}

/// 2.2.1.5.2 Device Close Response (DR_CLOSE_RSP)
/// https://docs.microsoft.com/en-us/openspecs/windows_protocols/ms-rdpefs/0dae7031-cfd8-4f14-908c-ec06e14997b5
#[derive(Debug)]
#[allow(dead_code)]
struct DeviceCloseResponse {
    /// The CompletionId field of this header MUST match a Device I/O Request (section 2.2.1.4) message that had the MajorFunction field set to IRP_MJ_CLOSE.
    device_io_response: DeviceIoResponse,
    /// This field can be set to any value and MUST be ignored.
    padding: u32,
}
#[allow(dead_code)]
impl DeviceCloseResponse {
    fn new(device_close_request: DeviceCloseRequest, io_status: NTSTATUS) -> Self {
        Self {
            device_io_response: DeviceIoResponse::new(
                &device_close_request.device_io_request,
                NTSTATUS::to_u32(&io_status).unwrap(),
            ),
            padding: 0,
        }
    }

    fn encode(&self) -> RdpResult<Vec<u8>> {
        let mut w = vec![];
        w.extend_from_slice(&self.device_io_response.encode()?);
        w.write_u32::<LittleEndian>(self.padding)?;
        Ok(w)
    }
}

/// 2.2.3.3.11 Server Drive NotifyChange Directory Request (DR_DRIVE_NOTIFY_CHANGE_DIRECTORY_REQ)
/// https://docs.microsoft.com/en-us/openspecs/windows_protocols/ms-rdpefs/ed05e73d-e53e-4261-a1e1-365a70ba6512
#[derive(Debug)]
#[allow(dead_code)]
struct ServerDriveNotifyChangeDirectoryRequest {
    /// The MajorFunction field in the DR_DEVICE_IOREQUEST header MUST be set to IRP_MJ_DIRECTORY_CONTROL,
    /// and the MinorFunction field MUST be set to IRP_MN_NOTIFY_CHANGE_DIRECTORY.
    device_io_request: DeviceIoRequest,
    /// If nonzero, a change anywhere within the tree MUST trigger the notification response; otherwise, only a change in the root directory will do so.
    watch_tree: u8,
    completion_filter: flags::CompletionFilter,
    // Padding (27 bytes):  An array of 27 bytes. This field is unused and MUST be ignored.
}

#[allow(dead_code)]
impl ServerDriveNotifyChangeDirectoryRequest {
    fn decode(device_io_request: DeviceIoRequest, payload: &mut Payload) -> RdpResult<Self> {
        let invalid_flags =
            || invalid_data_error("invalid flags in Server Drive NotifyChange Directory Request");

        let watch_tree = payload.read_u8()?;
        let completion_filter =
            flags::CompletionFilter::from_bits(payload.read_u32::<LittleEndian>()?)
                .ok_or_else(invalid_flags)?;

        Ok(Self {
            device_io_request,
            watch_tree,
            completion_filter,
        })
    }
}

/// 2.2.1.4.3 Device Read Request (DR_READ_REQ)
/// https://docs.microsoft.com/en-us/openspecs/windows_protocols/ms-rdpefs/3192516d-36a6-47c5-987a-55c214aa0441
#[derive(Debug)]
#[allow(dead_code)]
struct DeviceReadRequest {
    /// The MajorFunction field in this header MUST be set to IRP_MJ_READ.
    device_io_request: DeviceIoRequest,
    /// This field specifies the maximum number of bytes to be read from the device.
    length: u32,
    /// This field specifies the file offset where the read operation is performed.
    offset: u64,
    // Padding (20 bytes):  An array of 20 bytes. Reserved. This field can be set to any value and MUST be ignored.
}

#[allow(dead_code)]
impl DeviceReadRequest {
    fn decode(device_io_request: DeviceIoRequest, payload: &mut Payload) -> RdpResult<Self> {
        Ok(Self {
            device_io_request,
            length: payload.read_u32::<LittleEndian>()?,
            offset: payload.read_u64::<LittleEndian>()?,
        })
    }
}

/// 2.2.1.5.3 Device Read Response (DR_READ_RSP)
/// https://docs.microsoft.com/en-us/openspecs/windows_protocols/ms-rdpefs/d35d3f91-fc5b-492b-80be-47f483ad1dc9
#[derive(Debug)]
#[allow(dead_code)]
struct DeviceReadResponse {
    /// The CompletionId field of this header MUST match a Device I/O Request (section 2.2.1.4) message that had the MajorFunction field set to IRP_MJ_READ.
    device_io_reply: DeviceIoResponse,
    /// Specifies the number of bytes in the ReadData field.
    length: u32,
    /// A variable-length array of bytes that specifies the output data from the read request.
    read_data: Vec<u8>,
}

#[allow(dead_code)]
impl DeviceReadResponse {
    fn new(
        device_read_request: &DeviceReadRequest,
        io_status: NTSTATUS,
        read_data: Vec<u8>,
    ) -> Self {
        let device_io_request = &device_read_request.device_io_request;

        Self {
            device_io_reply: DeviceIoResponse::new(
                device_io_request,
                NTSTATUS::to_u32(&io_status).unwrap(),
            ),
            length: u32::try_from(read_data.len()).unwrap(),
            read_data,
        }
    }

    fn encode(&self) -> RdpResult<Vec<u8>> {
        let mut w = vec![];
        w.extend_from_slice(&self.device_io_reply.encode()?);
        w.write_u32::<LittleEndian>(self.length)?;
        w.extend_from_slice(&self.read_data);
        Ok(w)
    }
}

/// 2.2.3.3.10 Server Drive Query Directory Request (DR_DRIVE_QUERY_DIRECTORY_REQ)
/// https://docs.microsoft.com/en-us/openspecs/windows_protocols/ms-rdpefs/458019d2-5d5a-4fd4-92ef-8c05f8d7acb1
#[derive(Debug)]
#[allow(dead_code)]
struct ServerDriveQueryDirectoryRequest {
    /// The MajorFunction field in the DR_DEVICE_IOREQUEST header MUST be set to IRP_MJ_DIRECTORY_CONTROL,
    /// and the MinorFunction field MUST be set to IRP_MN_QUERY_DIRECTORY.
    device_io_request: DeviceIoRequest,
    /// Must contain one of FileDirectoryInformation, FileFullDirectoryInformation, FileBothDirectoryInformation, FileNamesInformation
    fs_information_class_lvl: FsInformationClassLevel,
    /// If the value of this field is zero, the request is for the next file in the directory that was specified in a previous
    /// Server Drive Query Directory Request. If such a file does not exist, the client MUST complete this request with STATUS_NO_MORE_FILES
    /// in the IoStatus field of the Client Drive I/O Response packet (section 2.2.3.4).  If the value of this field is non-zero and such a
    /// file does not exist, the client MUST complete this request with STATUS_NO_SUCH_FILE in the IoStatus field of the Client Drive I/O Response.
    initial_query: u8,
    /// Specifies the number of bytes in the Path field, including the null-terminator.
    path_length: u32,
    // Padding (23 bytes): An array of 23 bytes. This field is unused and MUST be ignored.
    /// A variable-length array of Unicode characters (we will store this as a regular rust String) that specifies the directory
    /// on which this operation will be performed. The Path field MUST be null-terminated. If the value of the InitialQuery field
    /// is zero, then the contents of the Path field MUST be ignored, irrespective of the value specified in the PathLength field.
    path: String,
}

#[allow(dead_code)]
impl ServerDriveQueryDirectoryRequest {
    fn decode(device_io_request: DeviceIoRequest, payload: &mut Payload) -> RdpResult<Self> {
        let fs_information_class_lvl =
            FsInformationClassLevel::from_u32(payload.read_u32::<LittleEndian>()?)
                .ok_or_else(|| invalid_data_error("failed to read FsInformationClassLevel"))?;
        if fs_information_class_lvl != FsInformationClassLevel::FileDirectoryInformation
            && fs_information_class_lvl != FsInformationClassLevel::FileFullDirectoryInformation
            && fs_information_class_lvl != FsInformationClassLevel::FileBothDirectoryInformation
            && fs_information_class_lvl != FsInformationClassLevel::FileNamesInformation
        {
            return Err(invalid_data_error(&format!(
                "read invalid FsInformationClassLevel: {:?}, expected one of {:?}",
                fs_information_class_lvl,
                vec![
                    FsInformationClassLevel::FileDirectoryInformation,
                    FsInformationClassLevel::FileFullDirectoryInformation,
                    FsInformationClassLevel::FileBothDirectoryInformation,
                    FsInformationClassLevel::FileNamesInformation
                ]
            )));
        }
        let initial_query = payload.read_u8()?;
        let mut path_length: u32 = 0;
        let mut path = String::from("");
        if initial_query != 0 {
            path_length = payload.read_u32::<LittleEndian>()?;

            // TODO(isaiah): make a payload.skip(n)
            let mut padding: [u8; 23] = [0; 23];
            payload.read_exact(&mut padding)?;

            // TODO(isaiah): make a from_unicode_exact
            let mut path_as_vec = vec![0u8; path_length.try_into().unwrap()];
            payload.read_exact(&mut path_as_vec)?;
            path = util::from_unicode(path_as_vec)?;
        }

        Ok(Self {
            device_io_request,
            fs_information_class_lvl,
            initial_query,
            path_length,
            path,
        })
    }
}

/// 2.2.3.4.10 Client Drive Query Directory Response (DR_DRIVE_QUERY_DIRECTORY_RSP)
/// https://docs.microsoft.com/en-us/openspecs/windows_protocols/ms-rdpefs/9c929407-a833-4893-8f20-90c984756140
#[derive(Debug)]
#[allow(dead_code)]
struct ClientDriveQueryDirectoryResponse {
    /// The CompletionId field of the DR_DEVICE_IOCOMPLETION header MUST match a Device I/O Request (section 2.2.1.4) that
    /// has the MajorFunction field set to IRP_MJ_DIRECTORY_CONTROL and the MinorFunction field set to IRP_MN_QUERY_DIRECTORY.
    device_io_reply: DeviceIoResponse,
    /// Specifies the number of bytes in the Buffer field.
    length: u32,
    /// The content of this field is based on the value of the FsInformationClass field in the Server Drive Query Directory Request
    /// message, which determines the different structures that MUST be contained in the Buffer field.
    buffer: Option<FsInformationClass>,
    // Padding (1 byte): This field is unused and MUST be ignored.
}

#[allow(dead_code)]
impl ClientDriveQueryDirectoryResponse {
    fn new(
        req: &ServerDriveQueryDirectoryRequest,
        io_status: NTSTATUS,
        buffer: Option<FsInformationClass>,
    ) -> RdpResult<Self> {
        let device_io_request = &req.device_io_request;
        let length = match buffer {
            Some(ref fs_information_class) => match fs_information_class {
                FsInformationClass::FileBothDirectoryInformation(
                    file_both_directory_information,
                ) => {
                    FILE_BOTH_DIRECTORY_INFORMATION_BASE_SIZE
                        + file_both_directory_information.file_name_length
                }
                _ => {
                    return Err(not_implemented_error(&format!("ClientDriveQueryDirectoryResponse not implemented for fs_information_class {:?}", fs_information_class)));
                }
            },
            None => 0,
        };

        Ok(Self {
            device_io_reply: DeviceIoResponse::new(
                device_io_request,
                NTSTATUS::to_u32(&io_status).unwrap(),
            ),
            length,
            buffer,
        })
    }

    fn encode(&self) -> RdpResult<Vec<u8>> {
        let mut w = vec![];
        w.extend_from_slice(&self.device_io_reply.encode()?);

        if self.device_io_reply.io_status == NTSTATUS::to_u32(&NTSTATUS::STATUS_SUCCESS).unwrap() {
            w.write_u32::<LittleEndian>(self.length)?;
            w.extend_from_slice(
                &self
                    .buffer.as_ref()
                    .ok_or_else(|| invalid_data_error(
                        "ClientDriveQueryDirectoryResponse with NTSTATUS::STATUS_SUCCESS expects a FsInformationClass"
                    ))?
                    .encode()?,
            );
        } else if self.device_io_reply.io_status
            == NTSTATUS::to_u32(&NTSTATUS::STATUS_NO_MORE_FILES).unwrap()
        {
            // https://github.com/FreeRDP/FreeRDP/blob/511444a65e7aa2f537c5e531fa68157a50c1bd4d/channels/drive/client/drive_file.c#L935-L937
            w.write_u32::<LittleEndian>(0)?;
            w.write_u8(0)?;
        } else {
            return Err(invalid_data_error(&format!(
                "Found ClientDriveQueryDirectoryResponse with invalid or unhandled NTSTATUS: {:?}",
                self.device_io_reply.io_status
            )));
        }

        Ok(w)
    }
}

/// TDP handles time in milliseconds since the UNIX epoch (https://en.wikipedia.org/wiki/Unix_time),
/// whereas Windows prefers 64-bit signed integers representing the number of 100-nanosecond intervals
/// that have elapsed since January 1, 1601, Coordinated Universal Time (UTC)
/// (https://docs.microsoft.com/en-us/openspecs/windows_protocols/ms-fscc/a69cc039-d288-4673-9598-772b6083f8bf).
fn to_windows_time(tdp_time_ms: u64) -> i64 {
    // https://stackoverflow.com/a/5471380/6277051
    // https://docs.microsoft.com/en-us/windows/win32/sysinfo/converting-a-time-t-value-to-a-file-time
    let tdp_time_sec = tdp_time_ms / 1000;
    ((tdp_time_sec * 10000000) + 116444736000000000) as i64
}

type SharedDirectoryAcknowledgeSender = Box<dyn Fn(SharedDirectoryAcknowledge) -> RdpResult<()>>;
type SharedDirectoryInfoRequestSender = Box<dyn Fn(SharedDirectoryInfoRequest) -> RdpResult<()>>;
type SharedDirectoryCreateRequestSender =
    Box<dyn Fn(SharedDirectoryCreateRequest) -> RdpResult<()>>;
type SharedDirectoryDeleteRequestSender =
    Box<dyn Fn(SharedDirectoryDeleteRequest) -> RdpResult<()>>;

type SharedDirectoryInfoResponseHandler =
    Box<dyn FnOnce(&mut Client, SharedDirectoryInfoResponse) -> RdpResult<Vec<Vec<u8>>>>;
type SharedDirectoryCreateResponseHandler =
    Box<dyn FnOnce(&mut Client, SharedDirectoryCreateResponse) -> RdpResult<Vec<Vec<u8>>>>;
type SharedDirectoryDeleteResponseHandler =
    Box<dyn FnOnce(&mut Client, SharedDirectoryDeleteResponse) -> RdpResult<Vec<Vec<u8>>>>;

#[cfg(test)]
mod tests {
    use super::*;

    #[test]
    fn test_to_windows_time() {
        // Cross checked against
        // https://www.silisoftware.com/tools/date.php?inputdate=1655246166&inputformat=unix
        assert_eq!(to_windows_time(1655246166 * 1000), 132997197660000000);
        assert_eq!(to_windows_time(1000), 116444736010000000);
    }
}<|MERGE_RESOLUTION|>--- conflicted
+++ resolved
@@ -328,91 +328,27 @@
             Box::new(
                 |cli: &mut Self, res: SharedDirectoryInfoResponse| -> RdpResult<Vec<Vec<u8>>> {
                     let rdp_req = rdp_req;
-<<<<<<< HEAD
-                    match res.err_code {
-                        TdpErrCode::Nil => {
-                            // The file exists
-                            // https://github.com/FreeRDP/FreeRDP/blob/511444a65e7aa2f537c5e531fa68157a50c1bd4d/channels/drive/client/drive_file.c#L214
-                            if res.fso.file_type == FileType::Directory {
-                                if rdp_req.create_disposition
-                                    == flags::CreateDisposition::FILE_CREATE
-                                {
-                                    // https://github.com/FreeRDP/FreeRDP/blob/511444a65e7aa2f537c5e531fa68157a50c1bd4d/channels/drive/client/drive_file.c#L221
-                                    // ERROR_ALREADY_EXISTS --> STATUS_OBJECT_NAME_COLLISION: https://github.com/FreeRDP/FreeRDP/blob/511444a65e7aa2f537c5e531fa68157a50c1bd4d/channels/drive/client/drive_main.c#L102
-                                    return cli.prep_device_create_response(
-                                        &rdp_req,
-                                        NTSTATUS::STATUS_OBJECT_NAME_COLLISION,
-                                        0,
-                                    );
-                                }
-
-                                if rdp_req
-                                    .create_options
-                                    .contains(flags::CreateOptions::FILE_NON_DIRECTORY_FILE)
-                                {
-                                    // https://github.com/FreeRDP/FreeRDP/blob/511444a65e7aa2f537c5e531fa68157a50c1bd4d/channels/drive/client/drive_file.c#L227
-                                    // ERROR_ACCESS_DENIED --> STATUS_ACCESS_DENIED: https://github.com/FreeRDP/FreeRDP/blob/511444a65e7aa2f537c5e531fa68157a50c1bd4d/channels/drive/client/drive_main.c#L81
-                                    return cli.prep_device_create_response(
-                                        &rdp_req,
-                                        NTSTATUS::STATUS_ACCESS_DENIED,
-                                        0,
-                                    );
-                                }
-                            } else if rdp_req
-                                .create_options
-                                .contains(flags::CreateOptions::FILE_DIRECTORY_FILE)
-                            {
-                                // https://github.com/FreeRDP/FreeRDP/blob/511444a65e7aa2f537c5e531fa68157a50c1bd4d/channels/drive/client/drive_file.c#L237
-                                // ERROR_DIRECTORY --> STATUS_NOT_A_DIRECTORY: https://github.com/FreeRDP/FreeRDP/blob/511444a65e7aa2f537c5e531fa68157a50c1bd4d/channels/drive/client/drive_main.c#L118
-=======
+                    // These are the only two error codes that we expect to be returned
+                    // in a SharedDirectoryInfoResponse.
                     if res.err_code == TdpErrCode::Nil {
                         // The file exists
                         // https://github.com/FreeRDP/FreeRDP/blob/511444a65e7aa2f537c5e531fa68157a50c1bd4d/channels/drive/client/drive_file.c#L214
                         if res.fso.file_type == FileType::Directory {
-                            if rdp_req.create_disposition == flags::CreateDisposition::FILE_CREATE {
+                            if rdp_req.create_disposition
+                                == flags::CreateDisposition::FILE_CREATE
+                            {
                                 // https://github.com/FreeRDP/FreeRDP/blob/511444a65e7aa2f537c5e531fa68157a50c1bd4d/channels/drive/client/drive_file.c#L221
->>>>>>> 9a9eb22d
                                 return cli.prep_device_create_response(
                                     &rdp_req,
-                                    NTSTATUS::STATUS_NOT_A_DIRECTORY,
+                                    NTSTATUS::STATUS_OBJECT_NAME_COLLISION,
                                     0,
                                 );
                             }
-                        }
-                        TdpErrCode::DNE => {
-                            // https://github.com/FreeRDP/FreeRDP/blob/511444a65e7aa2f537c5e531fa68157a50c1bd4d/channels/drive/client/drive_file.c#L242
+
                             if rdp_req
                                 .create_options
-                                .contains(flags::CreateOptions::FILE_DIRECTORY_FILE)
+                                .contains(flags::CreateOptions::FILE_NON_DIRECTORY_FILE)
                             {
-<<<<<<< HEAD
-                                if rdp_req.create_disposition.intersects(
-                                    flags::CreateDisposition::FILE_OPEN_IF
-                                        | flags::CreateDisposition::FILE_CREATE,
-                                ) {
-                                    // https://github.com/FreeRDP/FreeRDP/blob/511444a65e7aa2f537c5e531fa68157a50c1bd4d/channels/drive/client/drive_file.c#L252
-                                    return cli.tdp_sd_create(
-                                        rdp_req,
-                                        FileType::Directory,
-                                        res.fso,
-                                    );
-                                } else {
-                                    // https://github.com/FreeRDP/FreeRDP/blob/511444a65e7aa2f537c5e531fa68157a50c1bd4d/channels/drive/client/drive_file.c#L258
-                                    // ERROR_FILE_NOT_FOUND --> STATUS_NO_SUCH_FILE: https://github.com/FreeRDP/FreeRDP/blob/511444a65e7aa2f537c5e531fa68157a50c1bd4d/channels/drive/client/drive_main.c#L85
-                                    return cli.prep_device_create_response(
-                                        &rdp_req,
-                                        NTSTATUS::STATUS_NO_SUCH_FILE,
-                                        0,
-                                    );
-                                }
-                            }
-                        }
-                        TdpErrCode::Failed | TdpErrCode::AE => {
-                            return Err(try_error(&format!(
-                                "received unexpected TDP error code: {:?}",
-                                res.err_code,
-                            )));
-=======
                                 // https://github.com/FreeRDP/FreeRDP/blob/511444a65e7aa2f537c5e531fa68157a50c1bd4d/channels/drive/client/drive_file.c#L227
                                 return cli.prep_device_create_response(
                                     &rdp_req,
@@ -442,7 +378,11 @@
                                     | flags::CreateDisposition::FILE_CREATE,
                             ) {
                                 // https://github.com/FreeRDP/FreeRDP/blob/511444a65e7aa2f537c5e531fa68157a50c1bd4d/channels/drive/client/drive_file.c#L252
-                                return cli.tdp_sd_create(rdp_req, FileType::Directory, res.fso);
+                                return cli.tdp_sd_create(
+                                    rdp_req,
+                                    FileType::Directory,
+                                    res.fso,
+                                );
                             } else {
                                 // https://github.com/FreeRDP/FreeRDP/blob/511444a65e7aa2f537c5e531fa68157a50c1bd4d/channels/drive/client/drive_file.c#L258
                                 return cli.prep_device_create_response(
@@ -451,101 +391,23 @@
                                     0,
                                 );
                             }
->>>>>>> 9a9eb22d
                         }
+                    } else {
+                        return Err(try_error(&format!(
+                            "received unexpected TDP error code in SharedDirectoryInfoResponse: {:?}",
+                            res.err_code,
+                        )));
                     }
 
                     // The actual creation of files and error mapping in FreeRDP happens here, for reference:
                     // https://github.com/FreeRDP/FreeRDP/blob/511444a65e7aa2f537c5e531fa68157a50c1bd4d/winpr/libwinpr/file/file.c#L781
-<<<<<<< HEAD
-                    if rdp_req.create_disposition == flags::CreateDisposition::FILE_SUPERSEDE {
-                        // If the file already exists, replace it with the given file. If it does not, create the given file.
-                        if res.err_code == TdpErrCode::Nil {
-                            return cli.tdp_sd_overwrite(rdp_req, res.fso);
-                        } else {
-                            // The match statement on res.err_code above ensures that this means res.err_code == TdpErrCode::DNE
-                            return cli.tdp_sd_create(rdp_req, FileType::File, res.fso);
-                        }
-                    } else if rdp_req.create_disposition == flags::CreateDisposition::FILE_OPEN {
-                        // If the file already exists, open it instead of creating a new file. If it does not, fail the request and do not create a new file.
-                        if res.err_code == TdpErrCode::Nil {
-                            let file_id = cli.generate_file_id();
-                            cli.file_cache.insert(
-                                file_id,
-                                FileCacheObject::new(rdp_req.path.clone(), res.fso),
-                            );
-                            return cli.prep_device_create_response(
-                                &rdp_req,
-                                NTSTATUS::STATUS_SUCCESS,
-                                file_id,
-                            );
-                        } else {
-                            // The match statement on res.err_code above ensures that this means res.err_code == TdpErrCode::DNE
-                            return cli.prep_device_create_response(
-                                &rdp_req,
-                                NTSTATUS::STATUS_NO_SUCH_FILE,
-                                0,
-                            );
-                        }
-                    } else if rdp_req.create_disposition == flags::CreateDisposition::FILE_CREATE {
-                        // If the file already exists, fail the request and do not create or open the given file. If it does not, create the given file.
-                        if res.err_code == TdpErrCode::Nil {
-                            return cli.prep_device_create_response(
-                                &rdp_req,
-                                NTSTATUS::STATUS_OBJECT_NAME_COLLISION,
-                                0,
-                            );
-                        } else {
-                            // The match statement on res.err_code above ensures that this means res.err_code == TdpErrCode::DNE
-                            return cli.tdp_sd_create(rdp_req, FileType::File, res.fso);
-                        }
-                    } else if rdp_req.create_disposition == flags::CreateDisposition::FILE_OPEN_IF {
-                        // If the file already exists, open it. If it does not, create the given file.
-                        if res.err_code == TdpErrCode::Nil {
-                            let file_id = cli.generate_file_id();
-                            cli.file_cache.insert(
-                                file_id,
-                                FileCacheObject::new(rdp_req.path.clone(), res.fso),
-                            );
-                            return cli.prep_device_create_response(
-                                &rdp_req,
-                                NTSTATUS::STATUS_SUCCESS,
-                                file_id,
-                            );
-                        } else {
-                            // The match statement on res.err_code above ensures that this means res.err_code == TdpErrCode::DNE
-                            return cli.tdp_sd_create(rdp_req, FileType::File, res.fso);
-                        }
-                    } else if rdp_req.create_disposition == flags::CreateDisposition::FILE_OVERWRITE
-                    {
-                        // If the file already exists, open it and overwrite it. If it does not, fail the request.
-                        if res.err_code == TdpErrCode::Nil {
-                            return cli.tdp_sd_overwrite(rdp_req, res.fso);
-                        } else {
-                            // The match statement on res.err_code above ensures that this means res.err_code == TdpErrCode::DNE
-                            return cli.prep_device_create_response(
-                                &rdp_req,
-                                NTSTATUS::STATUS_NO_SUCH_FILE,
-                                0,
-                            );
-                        }
-                    } else if rdp_req.create_disposition
-                        == flags::CreateDisposition::FILE_OVERWRITE_IF
-                    {
-                        // If the file already exists, open it and overwrite it. If it does not, create the given file.
-                        if res.err_code == TdpErrCode::Nil {
-                            return cli.tdp_sd_overwrite(rdp_req, res.fso);
-                        } else {
-                            // The match statement on res.err_code above ensures that this means res.err_code == TdpErrCode::DNE
-                            return cli.tdp_sd_create(rdp_req, FileType::File, res.fso);
-=======
                     match rdp_req.create_disposition {
                         flags::CreateDisposition::FILE_SUPERSEDE => {
                             // If the file already exists, replace it with the given file. If it does not, create the given file.
                             if res.err_code == TdpErrCode::Nil {
-                                cli.tdp_sd_overwrite(rdp_req, res.fso)
-                            } else {
-                                cli.tdp_sd_create(rdp_req, FileType::File, res.fso)
+                                return cli.tdp_sd_overwrite(rdp_req, res.fso);
+                            } else if res.err_code == TdpErrCode::DoesNotExist {
+                                return cli.tdp_sd_create(rdp_req, FileType::File, res.fso);
                             }
                         }
                         flags::CreateDisposition::FILE_OPEN => {
@@ -556,29 +418,29 @@
                                     file_id,
                                     FileCacheObject::new(rdp_req.path.clone(), res.fso),
                                 );
-                                cli.prep_device_create_response(
+                                return cli.prep_device_create_response(
                                     &rdp_req,
                                     NTSTATUS::STATUS_SUCCESS,
                                     file_id,
-                                )
-                            } else {
-                                cli.prep_device_create_response(
+                                );
+                            } else if res.err_code == TdpErrCode::DoesNotExist {
+                                return cli.prep_device_create_response(
                                     &rdp_req,
                                     NTSTATUS::STATUS_NO_SUCH_FILE,
                                     0,
-                                )
+                                );
                             }
                         }
                         flags::CreateDisposition::FILE_CREATE => {
                             // If the file already exists, fail the request and do not create or open the given file. If it does not, create the given file.
                             if res.err_code == TdpErrCode::Nil {
-                                cli.prep_device_create_response(
+                                return cli.prep_device_create_response(
                                     &rdp_req,
                                     NTSTATUS::STATUS_OBJECT_NAME_COLLISION,
                                     0,
-                                )
-                            } else {
-                                cli.tdp_sd_create(rdp_req, FileType::File, res.fso)
+                                );
+                            } else if res.err_code == TdpErrCode::DoesNotExist {
+                                return cli.tdp_sd_create(rdp_req, FileType::File, res.fso);
                             }
                         }
                         flags::CreateDisposition::FILE_OPEN_IF => {
@@ -589,33 +451,33 @@
                                     file_id,
                                     FileCacheObject::new(rdp_req.path.clone(), res.fso),
                                 );
-                                cli.prep_device_create_response(
+                                return cli.prep_device_create_response(
                                     &rdp_req,
                                     NTSTATUS::STATUS_SUCCESS,
                                     file_id,
-                                )
-                            } else {
-                                cli.tdp_sd_create(rdp_req, FileType::File, res.fso)
+                                );
+                            } else if res.err_code == TdpErrCode::DoesNotExist {
+                                return cli.tdp_sd_create(rdp_req, FileType::File, res.fso);
                             }
                         }
                         flags::CreateDisposition::FILE_OVERWRITE => {
                             // If the file already exists, open it and overwrite it. If it does not, fail the request.
                             if res.err_code == TdpErrCode::Nil {
-                                cli.tdp_sd_overwrite(rdp_req, res.fso)
-                            } else {
-                                cli.prep_device_create_response(
+                                return cli.tdp_sd_overwrite(rdp_req, res.fso);
+                            } else if res.err_code == TdpErrCode::DoesNotExist {
+                                return cli.prep_device_create_response(
                                     &rdp_req,
                                     NTSTATUS::STATUS_NO_SUCH_FILE,
                                     0,
-                                )
+                                );
                             }
                         }
                         flags::CreateDisposition::FILE_OVERWRITE_IF => {
                             // If the file already exists, open it and overwrite it. If it does not, create the given file.
                             if res.err_code == TdpErrCode::Nil {
-                                cli.tdp_sd_overwrite(rdp_req, res.fso)
-                            } else {
-                                cli.tdp_sd_create(rdp_req, FileType::File, res.fso)
+                                return cli.tdp_sd_overwrite(rdp_req, res.fso);
+                            } else if res.err_code == TdpErrCode::DoesNotExist {
+                                return cli.tdp_sd_create(rdp_req, FileType::File, res.fso);
                             }
                         }
                         _ => {
@@ -623,12 +485,14 @@
                                 "received unknown CreateDisposition value for RDP {:?}",
                                 rdp_req
                             )));
->>>>>>> 9a9eb22d
                         }
                     }
+
+                    Err(try_error("Programmer error, this line should never be reached"))
                 },
             ),
         );
+
         Ok(vec![])
     }
 
